# Graph Lists

def add_to_lists(graph, *L):
    """
    Adds the specified graph to the arbitrary number of lists given as the second through last argument
    Use this function to build the lists of graphs
    """
    for list in L:
            list.append(graph)

graph_objects = []
alpha_critical_easy = []
alpha_critical_hard = []
chromatic_index_critical = []
chromatic_index_critical_7 = []
problem_graphs = []
class0graphs = []
class0small = []
counter_examples = []

# HexahedralGraph is CE to (((is_planar)&(is_regular))&(is_bipartite))->(has_residue_equals_alpha)
# WagnerGraph is a graph for which the Cvetkovic bound is the best upper bound present in the Willis Thesis
# OctohedralGraph is a graph for which the minimum degree is the best upper bound present in the Willis thesis
# BidiakisCube is a graph where none of the upper or lower bounds in the Willis thesis give the exact value for alpha
# TetrahedralGraph and MoserSpindle in the alpha critical list as "C~" and "FzEKW" respectively 
# MeredithGraph and SchlaefliGraph are in the Problem Graphs list

sage_graphs = [graphs.BullGraph(), graphs.ButterflyGraph(), graphs.ClawGraph(), 
graphs.DiamondGraph(), graphs.HouseGraph(), graphs.HouseXGraph(), graphs.Balaban10Cage(), 
graphs.Balaban11Cage(), graphs.BidiakisCube(), 
graphs.BiggsSmithGraph(), graphs.BlanusaFirstSnarkGraph(), graphs.BlanusaSecondSnarkGraph(), 
graphs.BrinkmannGraph(), graphs.BrouwerHaemersGraph(), graphs.BuckyBall(), graphs.CameronGraph(), 
graphs.Cell120(), graphs.Cell600(), graphs.ChvatalGraph(), graphs.ClebschGraph(), 
graphs.CoxeterGraph(), graphs.DesarguesGraph(), graphs.DejterGraph(), graphs.DoubleStarSnark(), 
graphs.DurerGraph(), graphs.DyckGraph(), graphs.EllinghamHorton54Graph(), 
graphs.EllinghamHorton78Graph(), graphs.ErreraGraph(), graphs.F26AGraph(), graphs.FlowerSnark(), 
graphs.FolkmanGraph(), graphs.FosterGraph(), graphs.FranklinGraph(), graphs.FruchtGraph(), 
graphs.GoldnerHararyGraph(), graphs.GossetGraph(), graphs.GrayGraph(), graphs.GrotzschGraph(), 
graphs.HallJankoGraph(), graphs.HarborthGraph(), graphs.HarriesGraph(), graphs.HarriesWongGraph(), 
graphs.HeawoodGraph(), graphs.HerschelGraph(), graphs.HigmanSimsGraph(), graphs.HoffmanGraph(), 
graphs.HoffmanSingletonGraph(), graphs.HoltGraph(), graphs.HortonGraph(), 
graphs.IoninKharaghani765Graph(), graphs.JankoKharaghaniTonchevGraph(), graphs.KittellGraph(), 
graphs.KrackhardtKiteGraph(), graphs.Klein3RegularGraph(), graphs.Klein7RegularGraph(), 
graphs.LocalMcLaughlinGraph(), graphs.LjubljanaGraph(), graphs.M22Graph(), 
graphs.MarkstroemGraph(), graphs.McGeeGraph(), graphs.McLaughlinGraph(), 
graphs.MoebiusKantorGraph(), graphs.NauruGraph(), graphs.PappusGraph(), 
graphs.PoussinGraph(), graphs.PerkelGraph(), graphs.PetersenGraph(), graphs.RobertsonGraph(), 
graphs.ShrikhandeGraph(), graphs.SimsGewirtzGraph(), 
graphs.SousselierGraph(), graphs.SylvesterGraph(), graphs.SzekeresSnarkGraph(), 
graphs.ThomsenGraph(), graphs.TietzeGraph(), graphs.TruncatedIcosidodecahedralGraph(), 
graphs.TruncatedTetrahedralGraph(), graphs.Tutte12Cage(), graphs.TutteCoxeterGraph(), 
graphs.TutteGraph(), graphs.WagnerGraph(), graphs.WatkinsSnarkGraph(), graphs.WellsGraph(), 
graphs.WienerArayaGraph(), graphs.WorldMap(), graphs.MathonStronglyRegularGraph(0), 
graphs.MathonStronglyRegularGraph(1), graphs.MathonStronglyRegularGraph(2), 
graphs.JankoKharaghaniGraph(936), graphs.JankoKharaghaniGraph(1800), 
graphs.HexahedralGraph(), graphs.DodecahedralGraph(), graphs.OctahedralGraph(), graphs.IcosahedralGraph()]

for graph in sage_graphs:
    add_to_lists(graph, graph_objects)

# A graph is alpha_critical if removing any edge increases independence number
# All alpha critical graphs of orders 2 to 9, 53 in total
alpha_critical_graph_names = ['A_','Bw', 'C~', 'Dhc', 'D~{', 'E|OW', 'E~~w', 'FhCKG', 'F~[KG', 
'FzEKW', 'Fn[kG', 'F~~~w', 'GbL|TS', 'G~?mvc', 'GbMmvG', 'Gb?kTG', 'GzD{Vg', 'Gb?kR_', 'GbqlZ_', 
'GbilZ_', 'G~~~~{', 'GbDKPG', 'HzCGKFo', 'H~|wKF{', 'HnLk]My', 'HhcWKF_', 'HhKWKF_', 'HhCW[F_', 
'HxCw}V`', 'HhcGKf_', 'HhKGKf_', 'Hh[gMEO', 'HhdGKE[', 'HhcWKE[', 'HhdGKFK', 'HhCGGE@', 'Hn[gGE@', 
'Hn^zxU@', 'HlDKhEH', 'H~~~~~~', 'HnKmH]N', 'HnvzhEH', 'HhfJGE@', 'HhdJGM@', 'Hj~KHeF', 'HhdGHeB', 
'HhXg[EO', 'HhGG]ES', 'H~Gg]f{', 'H~?g]vs', 'H~@w[Vs', 'Hn_k[^o']

for s in alpha_critical_graph_names:
    g = Graph(s)
    g.name(new="alpha_critical_"+ s)
    add_to_lists(g, alpha_critical_easy, graph_objects)

# All order-7 chromatic_index_critical_graphs (and all are overfull)
L = ['FhCKG', 'FzCKW', 'FzNKW', 'FlSkG', 'Fn]kG', 'FlLKG', 'FnlkG', 'F~|{G', 'FnlLG', 'F~|\\G', 
'FnNLG', 'F~^LW', 'Fll\\G', 'FllNG', 'F~l^G', 'F~|^w', 'F~~^W', 'Fnl^W', 'FlNNG', 'F|\\Kg', 
'F~^kg', 'FlKMG']

for s in L:
    g=Graph(s)
    g.name(new="chromatic_index_critical_7_" + s)
    add_to_lists(g, chromatic_index_critical_graphs, chromatic_index_critical_7, problem_graphs)

# Class 0 pebbling graphs
import pickle, os, os.path
try:
    class0graphs_dict = pickle.load(open("objects-invariants-properties/Objects/class0graphs_dictionary.pickle","r"))
except:
    class0graphs_dict = {}

for d in class0graphs_dict:
    g = Graph(class0graphs_dict[d])
    g.name(new = d)
    add_to_lists(g, class0graphs)

class0small = [g for g in class0graphs if g.order() < 30]

alpha_critical_hard = [Graph('Hj\\x{F{')]

chromatic_index_critical_graphs = [edge_critical_5, edge_critical_11_1, edge_critical_11_2, pete_minus]

# Graphs for which some computations are especially slow
# Meredith graph is 4-reg, class2, non-hamiltonian: http://en.wikipedia.org/wiki/Meredith_graph
problem_graphs = [graphs.MeredithGraph(), graphs.SchlaefliGraph(), haemers, c3mycielski4, alon_seymour] + class0small + alpha_critical_hard

# Graph objects

p2 = graphs.PathGraph(2)
p2.name(new="p2")
add_to_lists(p2, graph_objects)

p3 = graphs.PathGraph(3)
p3.name(new = "p3")
add_to_lists(p3, graph_objects)

p4 = graphs.PathGraph(4)
p4.name(new="p4")
add_to_lists(p4, graph_objects)

p5 = graphs.PathGraph(5)
p5.name(new = "p5")
add_to_lists(p5, graph_objects)

p6 = graphs.PathGraph(6)
p6.name(new="p6")
add_to_lists(p6, graph_objects)

"""
CE to independence_number(x) <= e^(cosh(max_degree(x) - 1))
 and to
independence_number(x) <= max_degree(x)*min_degree(x) + card_periphery(x)
"""
p9 = graphs.PathGraph(9)
p9.name(new = "p9")
add_to_lists(p9, graph_objects, counter_examples)

"""
P29 is a CE to independence_number(x) <=degree_sum(x)/sqrt(card_negative_eigenvalues(x))
 and to
<= max_degree(x)^e^card_center(x)
 and to
<= max_degree(x)^2 + card_periphery(x)
"""
p29 = graphs.PathGraph(29)
p29.name(new = "p29")
add_to_lists(p29, graph_objects, counter_examples)

# CE to independence_number(x) <= 2*cvetkovic(x)*log(10)/log(x.size())
p102 = graphs.PathGraph(102)
p102.name(new = "p102")
add_to_lists(p102, graph_objects, counter_examples)

c4 = graphs.CycleGraph(4)
c4.name(new="c4")
add_to_lists(c4, graph_objects)

c6 = graphs.CycleGraph(6)
c6.name(new = "c6")
add_to_lists(c6, graph_objects)

# CE to independence_number(x) <= (e^welsh_powell(x) - graph_rank(x))^2
c22 = graphs.CycleGraph(22)
c22.name(new = "c22")
add_to_lists(c22, graph_objects, counter_examples)

# CE to independence_number(x) <= minimum(cvetkovic(x), 2*e^sum_temperatures(x))
c34 = graphs.CycleGraph(34)
c34.name(new = "c34")
add_to_lists(c34, graph_objects, counter_examples)

# CE to independence_number(x) <= residue(x)^(degree_sum(x)^density(x))
c102 = graphs.CycleGraph(102)
c102.name(new = "c102")
add_to_lists(c102, graph_objects, counter_examples)

k3 = graphs.CompleteGraph(3)
k3.name(new="k3")
add_to_lists(k3, graph_objects)

k4 = graphs.CompleteGraph(4)
k4.name(new="k4")
add_to_lists(k4, graph_objects)

k5 = graphs.CompleteGraph(5)
k5.name(new="k5")
add_to_lists(k5, graph_objects)

k6 = graphs.CompleteGraph(6)
k6.name(new="k6")
add_to_lists(k6, graph_objects)

k10 = graphs.CompleteGraph(10)
k10.name(new="k10")
add_to_lists(k10, graph_objects)

# CE to independence_number(x) >= floor(tan(floor(gutman_energy(x))))
k37 = graphs.CompleteGraph(37)
k37.name(new = "k37")
add_to_lists(k37, graph_objects, counter_examples)

#star with 3 rays, order = 4
k1_3 = graphs.StarGraph(3)
k1_3.name(new="k1_3")
add_to_lists(k1_3, graph_objects)

# CE to independence_number(x) <= minimum(lovasz_theta(x), 2*e^sum_temperatures(x))
#   and to
# independence_number(x) <= minimum(floor(lovasz_theta(x)), 2*e^sum_temperatures(x))
k1_9 = graphs.CompleteBipartiteGraph(1,9)
k1_9.name(new = "k1_9")
add_to_lists(k1_9, graph_objects, counter_examples)

# The line graph of k3,3
k3_3_line_graph = graphs.CompleteBipartiteGraph(3, 3).line_graph()
k3_3_line_graph.name(new = "k3_3 line graph")
add_to_lists(k3_3_line_graph, graph_objects)

k5_3=graphs.CompleteBipartiteGraph(5,3)
k5_3.name(new = "k5_3")
add_to_lists(k5_3, graph_objects)

#two c4's joined at a vertex
c4c4=graphs.CycleGraph(4)
for i in [4,5,6]:
    c4c4.add_vertex()
c4c4.add_edge(3,4)
c4c4.add_edge(5,4)
c4c4.add_edge(5,6)
c4c4.add_edge(6,3)
c4c4.name(new="c4c4")
add_to_lists(c4c4, graph_objects)

#two c5's joined at a vertex: eulerian, not perfect, not hamiltonian
c5c5=graphs.CycleGraph(5)
for i in [5,6,7,8]:
    c5c5.add_vertex()
c5c5.add_edge(0,5)
c5c5.add_edge(0,8)
c5c5.add_edge(6,5)
c5c5.add_edge(6,7)
c5c5.add_edge(7,8)
c5c5.name(new="c5c5")
add_to_lists(c5c5, graph_objects)

#triangle plus pendant: not hamiltonian, not triangle-free
c3p2=graphs.CycleGraph(3)
c3p2.add_vertex()
c3p2.add_edge(0,3)
c3p2.name(new="c3p2")

K4a=graphs.CompleteGraph(4)
K4b=graphs.CompleteGraph(4)
K4a.delete_edge(0,1)
K4b.delete_edge(0,1)
regular_non_trans = K4a.disjoint_union(K4b)
regular_non_trans.add_edge((0,0),(1,1))
regular_non_trans.add_edge((0,1),(1,0))
regular_non_trans.name(new="regular_non_trans")

c6ee = graphs.CycleGraph(6)
c6ee.add_edges([(1,5), (2,4)])
c6ee.name(new="c6ee")

#c5 plus a chord
c5chord = graphs.CycleGraph(5)
c5chord.add_edge(0,3)
c5chord.name(new="c5chord")

#c6ee plus another chord: hamiltonian, regular, vertex transitive
c6eee = copy(c6ee)
c6eee.add_edge(0,3)
c6eee.name(new="c6eee")

#c8 plus one long vertical chord and 3 parallel horizontal chords
c8chorded = graphs.CycleGraph(8)
c8chorded.add_edge(0,4)
c8chorded.add_edge(1,7)
c8chorded.add_edge(2,6)
c8chorded.add_edge(3,5)
c8chorded.name(new="c8chorded")

#c8 plus 2 parallel chords: hamiltonian, tri-free, not vertex-transitive
c8chords = graphs.CycleGraph(8)
c8chords.add_edge(1,6)
c8chords.add_edge(2,5)
c8chords.name(new="c8chords")

#c8 plus 2 parallel chords: hamiltonian, tri-free, not vertex-transitive
c8chords = graphs.CycleGraph(8)
c8chords.add_edge(1,6)
c8chords.add_edge(2,5)
c8chords.name(new="c8chords")

prism = graphs.CycleGraph(6)
prism.add_edge(0,2)
prism.add_edge(3,5)
prism.add_edge(1,4)
prism.name(new="prism")

prismsub = copy(prism)
prismsub.subdivide_edge(1,4,1)
prismsub.name(new="prismsub")

# ham, not vertex trans, tri-free, not cartesian product
prismy = graphs.CycleGraph(8)
prismy.add_edge(2,5)
prismy.add_edge(0,3)
prismy.add_edge(4,7)
prismy.name(new="prismy")

#c10 with chords, ham, tri-free, regular, planar, vertex transitive
sixfour = graphs.CycleGraph(10)
sixfour.add_edge(1,9)
sixfour.add_edge(0,2)
sixfour.add_edge(3,8)
sixfour.add_edge(4,6)
sixfour.add_edge(5,7)
sixfour.name(new="sixfour")

#unique 24-vertex fullerene: hamiltonian, planar, not vertex transitive
c24 = Graph('WsP@H?PC?O`?@@?_?GG@??CC?G??GG?E???o??B???E???F')
c24.name(new="c24")

#unique 26-atom fullerene: hamiltonian, planar, not vertex trans, radius=5, diam=6
c26 = Graph('YsP@H?PC?O`?@@?_?G?@??CC?G??GG?E??@_??K???W???W???H???E_')
c26.name(new="c26")

"""
The Holton-McKay graph is the smallest planar cubic hamiltonian graph with an edge
that is not contained in a hamiltonian cycle. It has 24 vertices and the edges (0,3)
and (4,7) are not contained in a hamiltonian cycle. This graph was mentioned in
D. A. Holton and B. D. McKay, Cycles in 3-connected cubic planar graphs II, Ars
Combinatoria, 21A (1986) 107-114.

    sage: holton_mckay
    holton_mckay: Graph on 24 vertices
    sage: holton_mckay.is_planar()
    True
    sage: holton_mckay.is_regular()
    True
    sage: max(holton_mckay.degree())
    3
    sage: holton_mckay.is_hamiltonian()
    True
    sage: holton_mckay.radius()
    4
    sage: holton_mckay.diameter()
    6
"""
holton_mckay = Graph('WlCGKS??G?_D????_?g?DOa?C?O??G?CC?`?G??_?_?_??L')
holton_mckay.name(new="holton_mckay")

#z1 is a graph that shows up in a sufficient condition for hamiltonicity
z1 = graphs.CycleGraph(3)
z1.add_edge(0,3)
z1.name(new="z1")

#an example of a bipartite, 1-tough, not van_den_heuvel, not hamiltonian graph
kratsch_lehel_muller = graphs.PathGraph(12)
kratsch_lehel_muller.add_edge(0,5)
kratsch_lehel_muller.add_edge(6,11)
kratsch_lehel_muller.add_edge(4,9)
kratsch_lehel_muller.add_edge(1,10)
kratsch_lehel_muller.add_edge(2,7)
kratsch_lehel_muller.name(new="kratsch_lehel_muller")

#ham, not planar, not anti_tutte
c6xc6 = graphs.CycleGraph(6).cartesian_product(graphs.CycleGraph(6))
c6xc6.name(new="c6xc6")

#non-ham, 2-connected, eulerian (4-regular)
gould = Graph('S~dg?CB?wC_L????_?W?F??c?@gOOOGGK')
gould.name(new="gould")

#two k5s with single edge removed from each and lines joining these 4 points to a new center point, non-hamiltonian
throwing = Graph('J~wWGGB?wF_')
throwing.name(new="throwing")

#k4 plus k2 on one side, open k5 on other, meet at single point in center, non-hamiltonian
throwing2 = Graph("K~wWGKA?gB_N")
throwing2.name(new="throwing2")

#similar to throwing2 with pair of edges swapped, non-hamiltonian
throwing3 = Graph("K~wWGGB?oD_N")
throwing3.name(new="throwing3")

#graph has diameter != radius but is hamiltonian
tent = graphs.CycleGraph(4).join(Graph(1),labels="integers")
tent.name(new="tent")

#c6 with a k4 subgraph, eulerain, diameter = 3, radius=2, hamiltonian
c6subk4 = graphs.CycleGraph(6)
c6subk4.add_edge(1,5)
c6subk4.add_edge(1,4)
c6subk4.add_edge(2,5)
c6subk4.add_edge(2,4)
c6subk4.name(new="c6subk4")

#C5 with chords from one vertex to other 2 (showed up in auto search for CE's): hamiltonian
bridge = Graph("DU{")
bridge.name(new="bridge")

#nico found the smallest hamiltonian overfull graph
non_ham_over = Graph("HCQRRQo")
non_ham_over.name(new="non_ham_over")

ryan = Graph("WxEW?CB?I?_R????_?W?@?OC?AW???O?C??B???G?A?_??R")
ryan.name(new="ryan")

inp = Graph('J?`FBo{fdb?')
inp.name(new="inp")

#p10 joined to 2 points of k4, a CE to conjecture: chromatic_number<=avg degree + 1
p10k4=Graph('MhCGGC@?G?_@_B?B_')
p10k4.name(new="p10k4")

#star on 13 points with added edge: CE to alpha <+ dom + girth^2
s13e = Graph('M{aCCA?_C?O?_?_??')
s13e.name(new="s13e")

#rp CE to alpha<=2*chi+2*residue, has alpha=25,chi=2,residue=10
ryan2=graphs.CirculantGraph(50,[1,3])
ryan2.name(new="circulant_50_1_3")

#CE to alpha <= 2*girth^2+2, star with 22 rays plus extra edge
s22e = graphs.StarGraph(22)
s22e.add_edge(1,2)
s22e.name(new="s22e")

#the unique 100-atom fullerene with minimum independence number of 43 (and IPR, tetrahedral symmetry)
c100 = Graph("~?@csP@@?OC?O`?@?@_?O?A??W??_??_G?O??C??@_??C???G???G@??K???A????O???@????A????A?G??B?????_????C?G???O????@_?????_?????O?????C?G???@_?????E??????G??????G?G????C??????@???????G???????o??????@???????@????????_?_?????W???????@????????C????????G????????G?G??????E????????@_????????K?????????_????????@?@???????@?@???????@_?????????G?????????@?@????????C?C????????W??????????W??????????C??????????@?@?????????G???????????_??????????@?@??????????_???????????O???????????C?G??????????O???????????@????????????A????????????A?G??????????@_????????????W????????????@_????????????E?????????????E?????????????E?????????????B??????????????O?????????????A@?????????????G??????????????OG?????????????O??????????????GC?????????????A???????????????OG?????????????@?_?????????????B???????????????@_???????????????W???????????????@_???????????????F")
c100.name(new="c100")

dc64_g6string ="~?@?JXxwm?OJ@wESEYMMbX{VDokGxAWvH[RkTAzA_Tv@w??wF]?oE\?OAHoC_@A@g?PGM?AKOQ??ZPQ?@rgt??{mIO?NSD_AD?mC\
O?J?FG_FOOEw_FpGA[OAxa?VC?lWOAm_DM@?Mx?Y{A?XU?hwA?PM?PW@?G@sGBgl?Gi???C@_FP_O?OM?VMA_?OS?lSB??PS?`sU\
??Gx?OyF_?AKOCN`w??PA?P[J??@C?@CU_??AS?AW^G??Ak?AwVZg|?Oy_@?????d??iDu???C_?D?j_???M??[Bl_???W??oEV?\
???O??_CJNacABK?G?OAwP??b???GNPyGPCG@???"
dc64 = Graph(dc64_g6string)
dc64.name(new="dc64")

try:
    s = load('objects-invariants-properties/Objects/dc1024_g6string.sobj')
    print "loaded graph dc1024"
    dc1024 = Graph(s)
    dc1024.name(new="dc1024")
except:
    print "couldn't load dc1024_g6string.sobj"

try:
    s = load('objects-invariants-properties/Objects/dc2048_g6string.sobj')
    print "loaded graph dc2048"
    dc2048 = Graph(s)
    dc2048.name(new="dc2048")
except:
    print "couldn't load dc2048_g6string.sobj"

#graph from delavina's jets paper
starfish = Graph('N~~eeQoiCoM?Y?U?F??')
starfish.name(new="starfish")

#difficult graph from INP: order=11, alpha=4, best lower bound < 3
difficult11 = Graph('J?`FBo{fdb?')
difficult11.name(new="difficult11")

#c4 joined to K# at point: not KE, alpha=theta=nu=3, delting any vertex gives KE graph
c5k3=Graph('FheCG')
c5k3.name(new="c5k3")

#mycielskian of a triangle: CE to conj that chi <= max(clique, nu), chi=4, nu = clique = 3
c3mycielski = Graph('FJnV?')
c3mycielski.name(new="c3mycieski")

#4th mycielskian of a triangle, CE to conj chi <= clique + girth, chi = 7, clique = girth = 3
c3mycielski4 = Graph('~??~??GWkYF@BcuIsJWEo@s?N?@?NyB`qLepJTgRXkAkU?JPg?VB_?W[??Ku??BU_??ZW??@u???Bs???Bw???A??F~~_B}?^sB`o[MOuZErWatYUjObXkZL_QpWUJ?CsYEbO?fB_w[?A`oCM??DL_Hk??DU_Is??Al_Dk???l_@k???Ds?M_???V_?{????oB}?????o[M?????WuZ?????EUjO?????rXk?????BUJ??????EsY??????Ew[??????B`o???????xk???????FU_???????\\k????????|_????????}_????????^_?????????')
c3mycielski4.name(new="c3mycielski4")

# a PAW is a traingle with a pendant, same as a Z1
paw=Graph('C{')
paw.name(new="paw")

binary_octahedron = Graph('L]lw??B?oD_Noo')
#2 octahedrons, remove one edge from each, add vertex, connect it to deleted edge vertices
#its regular of degree 4
binary_octahedron.name(new = "binary_octahedron")

#this graph shows that the cartesian product of 2 KE graphs is not necessarily KE
# appears in Abay-Asmerom, Ghidewon, et al. "Notes on the independence number in the Cartesian product of graphs." Discussiones Mathematicae Graph Theory 31.1 (2011): 25-35.
paw_x_paw = paw.cartesian_product(paw)
paw_x_paw.name(new = "paw_x_paw")

#a KITE is a C4 with a chord
kite = Graph('Cn')
kite.name(new="kite")

#a DART is a kite with a pendant
dart = Graph('DnC')
dart.name(new="dart")

# CE to ((is_chordal)^(is_forest))->(has_residue_equals_alpha)
ce2=Graph("HdGkCA?")
ce2.name(new = "ce2")

# CE to ((~(is_planar))&(is_chordal))->(has_residue_equals_alpha)
ce4=Graph("G~sNp?")
ce4.name(new = "ce4")

# CE to (((is_line_graph)&(is_cartesian_product))|(is_split))->(has_residue_equals_alpha)
ce5=Graph("X~}AHKVB{GGPGRCJ`B{GOO`C`AW`AwO`}CGOO`AHACHaCGVACG^")
ce5.name(new = "ce5")

# CE to (is_split)->((order_leq_twice_max_degree)&(is_chordal))
ce6 = Graph("H??E@cN")
ce6.name(new = "ce6")

# CE to (has_residue_equals_alpha)->((is_bipartite)->(order_leq_twice_max_degree))
ce7 = Graph("FpGK?")
ce7.name(new = "ce7")

# CE to ((has_paw)&(is_circular_planar))->(has_residue_equals_alpha)
ce8 = Graph('IxCGGC@_G')
ce8.name(new = "ce8")

# CE to ((has_H)&(is_forest))->(has_residue_equals_alpha)
ce9 = Graph('IhCGGD?G?')
ce9.name(new = "ce9")

# CE to (((is_eulerian)&(is_planar))&(has_paw))->(has_residue_equals_alpha)
ce10=Graph('KxkGGC@?G?o@')
ce10.name(new = "ce10")

# CE to (has_alpha_residue_equal_two)->((is_perfect)|(is_regular))
ce11 = Graph("E|OW")
ce11.name(new = "ce11")

# CE to (((is_cubic)&(is_triangle_free))&(is_H_free))->(has_residue_equals_two)
ce12 = Graph("Edo_")
ce12.name(new = "ce12")

# CE to ((diameter_equals_twice_radius)&(is_claw_free))->(has_residue_equals_two)
ce13 = Graph("ExOG")
ce13.name(new = "ce13")

# CE to (~(matching_covered))->(has_residue_equals_alpha)
ce14 = Graph('IhCGGC_@?')
ce14.name(new = "IhCGGC_@?")

"""
CE to independence_number(x) <= 10^order_automorphism_group(x)

    sage: order(ce15)
    57
    sage: independence_number(ce15)
    25
"""
ce15 = Graph("x??C?O?????A?@_G?H??????A?C??EGo?@S?O@?O??@G???CO???CAC_??a?@G?????H???????????O?_?H??G??G??@??_??OA?OCHCO?YA????????A?O???G?O?@????OOC???_@??????MCOC???O_??[Q??@???????O??_G?P?GO@A?G_???A???A@??g???W???@CG_???`_@O??????@?O@?AGO?????C??A??F??????@C????A?E@L?????P@`??")
ce15.name(new = "ce15")

# CE to independence_number(x) <= 2*maximum(welsh_powell(x), max_even_minus_even_horizontal(x))
ce16 = Graph("mG???GP?CC?Aa?GO?o??I??c??O??G?ACCGW@????OC?G@?_A_W_OC@??@?I??O?_AC?Oo?E@_?O??I??B_?@_A@@@??O?OC?GC?CD?C___gAO?G??KOcGCiA??SC????GAVQy????CQ?cCACKC_?A?E_??g_AO@C??c??@@?pY?G?")
ce16.name(new = "ce16")

# CE to independence_number(x) >= 1/2*cvetkovic(x)
ce17 = Graph("S??wG@@h_GWC?AHG?_gMGY_FaIOk@?C?S")
ce17.name(new = "ce17")

# CE to independence_number(x) >= matching_number - sigma_2
ce18 = Graph("cGO_?CCOB@O?oC?sTDSOCC@O???W??H?b???hO???A@CCKB??I??O??AO@CGA???CI?S?OGG?ACgQa_Cw^GP@AID?Gh??ogD_??dR[?AG?")
ce18.name(new = "ce18")

# CE to independence_number(x) <= maximum(max_even_minus_even_horizontal(x), radius(x)*welsh_powell(x))
ce19 = Graph('J?@OOGCgO{_')
ce19.name(new = "ce19")

# CE to independence_number(x) <= card_center(x) + max_even_minus_even_horizontal(x) + 1
ce20 = Graph('M?CO?k?OWEQO_O]c_')
ce20.name(new = "ce20")

# CE to independence_number(x) <= median_degree(x)^2 + card_periphery(x)
ce21 = Graph('FiQ?_')
ce21.name(new = "ce21")

# CE to independence_number(x) <= brinkmann_steffen(x) + max_even_minus_even_horizontal(x) + 1
ce22 = Graph('Ss?fB_DYUg?gokTEAHC@ECSMQI?OO?GD?')
ce22.name(new = "ce22")

# CE to independence_number(x) <= inverse_degree(x) + order_automorphism_group(x) + 1
ce23 = Graph("HkIU|eA")
ce23.name(new = "ce23")

# CE to independence_number(x) <= ceil(eulerian_faces(x)/diameter(x)) +max_even_minus_even_horizontal(x)
ce24 = Graph('JCbcA?@@AG?')
ce24.name(new = "ce24")

# CE to independence_number(x) <= floor(e^(maximum(max_even_minus_even_horizontal(x), fiedler(x))))
ce25 = Graph('OX??ZHEDxLvId_rgaC@SA')
ce25.name(new = "ce25")

# CE to independence_number(x) <= maximum(card_periphery(x), radius(x)*welsh_powell(x))
ce26 = Graph("NF?_?o@?Oa?BC_?OOaO")
ce26.name(new = "ce26")

# CE to independence_number(x) <= floor(average_distance(x)) + maximum(max_even_minus_even_horizontal(x), brinkmann_steffen(x))
ce27 = Graph("K_GBXS`ysCE_")
ce27.name(new = "ce27")

# CE to independence_number(x) <= minimum(annihilation_number(x), 2*e^sum_temperatures(x))
ce28 = Graph("g??O?C_?`?@?O??A?A????????C?????G?????????A@aA??_???G??GA?@????????_???GHC???CG?_???@??_??OB?C?_??????_???G???C?O?????O??A??????G??")
ce28.name(new = "ce28")

# CE to independence_number(x) <= maximum(2*welsh_powell(x), maximum(max_even_minus_even_horizontal(x), laplacian_energy(x)))
ce29 = Graph("P@g??BSCcIA???COcSO@@O@c")
ce29.name(new = "ce29")

# CE to independence_number(x) <= maximum(order_automorphism_group(x), 2*cvetkovic(x) - matching_number(x))
ce30 = Graph("G~q|{W")
ce30.name(new = "ce30")

# CE to independence_number(x) <= max_even_minus_even_horizontal(x) + min_degree(x) + welsh_powell(x)
ce31 = Graph("VP??oq_?PDOGhAwS??bSS_nOo?OHBqPi?I@AGP?POAi?")
ce31.name(new = "ce31")

# CE to independence_number(x) >= order(x)/szekeres_wilf(x)
ce32 = Graph('H?`@Cbg')
ce32.name(new = "ce32")

# CE to independence_number(x) <= max_even_minus_even_horizontal(x) + minimum(card_positive_eigenvalues(x), card_center(x) + 1)
ce33 = Graph("O_aHgP_kVSGOCXAiODcA_")
ce33.name(new = "ce33")

# CE to independence_number(x) <= card_center(x) + maximum(diameter(x), card_periphery(x))
ce34 = Graph('H?PA_F_')
ce34.name(new = "ce34")

# CE to independence_number(x) <= card_center(x) + maximum(diameter(x), card_periphery(x))ce35 = Graph("")
ce35 = Graph("HD`cgGO")
ce35.name(new = "ce35")

# CE to independence_number(x) >= max_degree(x) - order_automorphism_group(x)
ce36 = Graph('ETzw')
ce36.name(new = "ce36")

# CE to independence_number(x) <= maximum(card_center(x), diameter(x)*max_degree(x))
ce37 = Graph("~?AA?G?????@@??@?A???????????O??????????G_?A???????????????A?AO?????????G???G?@???@???O?????????????C???????_???????C?_?W???C????????_??????????????????_???????_???O????????D??????????C????????GCC???A??G??????A@??A??@G???_?????@_??????_??G???K??????A????C??????????A???_?A????`??C_O????G????????????A?G???????????????????O?????C??????@???__?@O_G??C????????OA?????????????????????????GA_GA????O???_??O??O?G??G?_C???@?G???O???_?O???_??????C???????????????E_???????????????_@???O??????CC???O?????????OC_????_A????????_?G??????O??????_??????_?I?O??????A???????O?G?O???C@????????????_@????C?????@@???????C???O??A?????_??????A_??????????A?G????AB???A??C?G??????????G???A??@?A???????@???????D?_????B????????????????????g?C???C????G????????@??????@??A????????@????_??_???o?????????@????????????_???????A??????C????A?????C????O????@?@???@?A_????????CA????????????????H???????????????????O????_??OG??Ec?????O??A??_???_???O?C??`?_@??@??????O????G????????????A????@???_?????????_?A???AAG???O????????????????????C???_???@????????????_??H???A??W?O@????@_???O?_A??O????OG???????G?@??G?C?????G?????????@?????????G?O?????G???????_?????????@????@?????????G????????????C?G?????????_C?@?A????G??GA@????????????@?????C??G??????_?????????_@?????@???A?????@?????????????????CG??????_?????@???????@C???O????_`?????OA?G??????????????Q?A?????????????A????@C?????GO??_?C???????O???????@?G?A????O??G???_????_?????A?G_?C?????????C?")
ce37.name(new = "ce37")

# CE to independence_number(x) <= abs(-card_center(x) + min_degree(x)) + max_even_minus_even_horizontal(x)
ce38 = Graph('FVS_O')
ce38.name(new = "ce38")

# CE to independence_number(x) <= abs(-card_center(x) + max_degree(x)) + max_even_minus_even_horizontal(x)
ce39 = Graph("FBAuo")
ce39.name(new = "ce39")

# CE to independence_number(x) <= floor(inverse_degree(x)) + order_automorphism_group(x) + 1
ce40 = Graph('Htji~Ei')
ce40.name(new = "ce40")

# CE to independence_number(x) <= maximum(girth(x), card_center(x) + card_periphery(x))
ce41 = Graph("FhX?G")
ce41.name(new = "ce41")

# CE to independence_number(x) <= card_center(x) + maximum(residue(x), card_periphery(x))
ce42 = Graph('GP[KGC')
ce42.name(new = "ce42")

# CE to independence_number(x) <= maximum(girth(x), (barrus_bound(x) - order_automorphism_group(x))^2)
ce43 = Graph("Exi?")
ce43.name(new = "ce43")

# CE to independence_number(x) <= (brinkmann_steffen(x) - szekeres_wilf(x))^2 + max_even_minus_even_horizontal(x)
ce44 = Graph('GGDSsg')
ce44.name(new = "ce44")

# CE to independence_number(x) <= maximum(max_even_minus_even_horizontal(x), radius(x)*szekeres_wilf(x))
ce45 = Graph("FWKH?")
ce45.name(new = "ce45")

# CE to independence_number(x) <= maximum(card_periphery(x), radius(x)*szekeres_wilf(x))
ce46 = Graph('F`I`?')
ce46.name(new = "ce46")

# CE to independence_number(x) <= maximum(card_periphery(x), diameter(x) + inverse_degree(x))
ce47 = Graph("KVOzWAxewcaE")
ce47.name(new = "ce47")

# CE to independence_number(x) <= maximum(card_periphery(x), max_even_minus_even_horizontal(x) + min_degree(x))
ce48 = Graph('Iq]ED@_s?')
ce48.name(new = "ce48")

# CE to independence_number(x) >= sqrt(card_positive_eigenvalues(x))
ce49 = Graph("K^~lmrvv{~~Z")
ce49.name(new = "ce49")

# CE to  independence_number(x) <= max_degree(x) + maximum(max_even_minus_even_horizontal(x), sigma_2(x))
ce50 = Graph('bCaJf?A_??GY_O?KEGA???OMP@PG???G?CO@OOWO@@m?a?WPWI?G_A_?C`OIG?EDAIQ?PG???A_A?C??CC@_G?GDI]CYG??GA_A??')
ce50.name(new = "ce50")

# CE to independence_number(x) >= matching_number(x) - order_automorphism_group(x) - 1
ce51 = Graph("Ivq~j^~vw")
ce51.name(new = "ce51")

# CE to independence_number(x) >= order(x)/szekeres_wilf(x)
ce52 = Graph('H?QaOiG')
ce52.name(new = "ce52")

# CE to independence_number(x) >= matching_number(x) - sigma_2(x) - 1
ce53 = Graph("]?GEPCGg]S?`@??_EM@OTp?@E_gm?GW_og?pWO?_??GQ?A?^HIRwH?Y?__BC?G?[PD@Gs[O?GW")
ce53.name(new = "ce53")

# CE to independence_number(x) >= -average_distance(x) + ceil(lovasz_theta(x))
ce54 = Graph('lckMIWzcWDsSQ_xTlFX?AoCbEC?f^xwGHOA_q?m`PDDvicEWP`qA@``?OEySJX_SQHPc_H@RMGiM}`CiG?HCsm_JO?QhI`?ARLAcdBAaOh_QMG?`D_o_FvQgHGHD?sKLEAR^ASOW~uAUQcA?SoD?_@wECSKEc?GCX@`DkC')
ce54.name(new = "ce54")

# CE to independence_number(x) >= -card_periphery(x) + matching_number(x)
ce55 = Graph("I~~~~~~zw")
ce55.name(new = "ce55")

# CE to independence_number(x) >= lovasz_theta(x)/edge_con(x)
ce56 = Graph('HsaGpOe')
ce56.name(new = "ce56")

# CE to independence_number(x) >= minimum(max_degree(x), floor(lovasz_theta(x)))
ce57 = Graph("^?H{BDHqHosG??OkHOhE??B[CInU?@j_A?CoA^azGPLcb_@GEYYRPgG?K@gdPAg?d@_?_sGcED`@``O")
ce57.name(new = "ce57")

# CE to independence_number>= barrus_bound(x) - max(card_center(x), card_positive_eigenvalues(x))
ce58 = Graph('Sj[{Eb~on~nls~NJWLVz~~^|{l]b\uFss')
ce58.name(new = "ce58")

# CE to independence_number(x) >= floor(tan(barrus_bound(x) - 1))
ce59 = Graph("RxCWGCB?G?_B?@??_?N??F??B_??w?")
ce59.name(new = "ce59")

# CE to independence_number(x) >= -1/2*diameter(x) + lovasz_theta(x)
ce60 = Graph('wSh[?GCfclJm?hmgA^We?Q_KIXbf\@SgDNxpwHTQIsIB?MIDZukArBAeXE`vqDLbHCwf{fD?bKSVLklQHspD`Lo@cQlEBFSheAH?yW\YOCeaqmOfsZ?rmOSM?}HwPCIAYLdFx?o[B?]ZYb~IK~Z`ol~Ux[B]tYUE`_gnVyHRQ?{cXG?k\BL?vVGGtCufY@JIQYjByg?Q?Qb`SKM`@[BVCKDcMxF|ADGGMBW`ANV_IKw??DRkY\KOCW??P_?ExJDSAg')
ce60.name(new = "ce60")

# CE to independence_number(x) <= maximum(card_negative_eigenvalues(x), max_common_neighbors(x) + max_even_minus_even_horizontal(x))
ce61 = Graph("KsaAA?OOC??C")
ce61.name(new = "ce61")

# CE to independence_number(x) >= minimum(floor(lovasz_theta(x)), tan(spanning_trees_count(x)))
ce62 = Graph("qWGh???BLQcAH`aBAGCScC@SoBAAFYAG?_T@@WOEBgRC`oSE`SG@IoRCK[_K@QaQq?c@?__G}ScHO{EcCa?K?o?E?@?C[F_@GpV?K_?_?CSW@D_OCr?b_XOag??C@gGOGh??QFoS?@OHDAKWIX_OBbHGOl??\Cb@?E`WehiP@IGAFC`GaCgC?JjQ???AGJgDJAGsdcqEA_a_q?")
ce62.name(new = "ce62")

# CE to independence_number(x) >= diameter(x)/different_degrees(x)
ce63 = Graph("KOGkYBOCOAi@")
ce63.name(new = "ce63")

# CE to independence_number(x) >= -max_common_neighbors(x) + min_degree(x)
ce64 = Graph('`szvym|h~RMQLTNNiZzsgQynDR\p~~rTZXi~n`kVvKolVJfP}TVEN}Thj~tv^KJ}D~VqqsNy|NY|ybklZLnz~TfyG')
ce64.name(new = "ce64")

# CE to independence_number(x) >= -10^different_degrees(x) + matching_number(x)
ce65 = Graph("W~~~~~~~~~~~~~~~~~~~~~~~~~~~~~~~~~~~~~~~~~~~~~~")
ce65.name(new = "ce65")

# CE to independence_number(x) >= girth^max_degree+1
ce66 = Graph("~?@EG??????????@G????_???a???C????????@???A???????G??????C?GCG????????A???C@??????@????O??A??C?????_??O???CA???c??_?_?@????A????@??????C???C?G?O?C???G?????????O?_G?C????G??????_?????@??G???C??????O?GA?????O???@????????A?G?????????_C???????@??G??@??_??IA@???????G?@??????@??_?@????C??G???_????O???P???@???o??????O?????S?O???A???G?????c_?????D?????A???A?????G@???????O???H????O????@@????@K????????C??C?????G??")
ce66.name(new = "ce66")

# CE to independence_number(x) <= maximum(cycle_space_dimension(x), floor(lovasz_theta(x)))
ce67 = Graph("G??EDw")
ce67.name(new = "ce67")

# CE to independence_number(x) >= minimum(card_positive_eigenvalues(x), 2*card_zero_eigenvalues(x))
ce68 = Graph('HzzP|~]')
ce68.name(new = "ce68")

# CE to independence_number(x) <= maximum(max_degree(x), radius(x)^card_periphery(x))
ce69 = Graph("F?BvO")
ce69.name(new = "ce69")

# CE to independence_number(x) >= floor(lovasz_theta(x))/vertex_con(x)
ce70 = Graph('~?@Z??????O?M??`S??A?`?A?????@????`?????A?A?????A@????GO?@@??A_????????O_???I@_??G??A?`?C????????@???????????@??C?@?????O??@??CA??A?D??G?_?????_Q@G????C?_?A??@???O????G?O?G?_?????CoG?G???X??C???_CAG_C??????G?????@?Ao?????C???A??????_??SG??cOC??????????Ao????????_?????G???????D?????C??_?B?????a??_???????G?@?????C??????C?c?????G_?_??G??_Q????C????B?_CG????AGC???G?O??_I????@??????_??a??@?O_G??O??aA@@?????EA???@???????@???????O?O??@??`_G???????GCA?_GO????_?_????????????_??I?@?C???@????????G?aG??????W????@PO@???oC?CO???_??G?@@?CO??K???C@??O???@????D?????A?@G?G?O???_???????Ao??AC???G?_???G????????A??????_?p???W?A?Ao@?????_?????GA??????????????_?C??????@O????_@??O@Gc@??????????A_??????')
ce70.name(new = "ce70")

# CE to independence_number(x) <= maximum(matching_number(x), critical_independence_number(x))
ce71 = Graph('ECYW')
ce71.name(new = "ce71")

# CE to independence_number(x)>=-1/2*x.diameter() + x.lovasz_theta()
ce72 = Graph('fdSYkICGVs_m_TPs`Fmj_|pGhC@@_[@xWawsgEDe_@g`TC{P@pqGoocqOw?HBDS[R?CdG\e@kMCcgqr?G`NHGXgYpVGCoJdOKBJQAsG|ICE_BeMQGOwKqSd\W?CRg')
ce72.name(new = "ce72")

# CE to independence_number(x) >= minimum(floor(lovasz_theta(x)), max_even_minus_even_horizontal(x) + 1)
ce73 = Graph('h???_?CA?A?@AA????OPGoC@????A@?A?_C?C?C_A_???_??_G????HG????c?G_?G??HC??A@GO?G?A@A???_@G_?_G_GC_??E?O?O`??@C?@???O@?AOC?G?H??O?P??C_?O_@??')
ce73.name(new = "ce73")

# CE to independence_number(x) >= minimum(diameter(x), lovasz_theta(x))
ce74 = Graph("FCQb_")
ce74.name(new = "ce74")

# CE to independence_number(x) >= minimum(girth(x), floor(lovasz_theta(x)))
ce75 = Graph('E?Bw')
ce75.name(new = "ce75")

# CE to independence_number(x) <= maximum(average_distance(x), max_even_minus_even_horizontal(x))*sum_temperatures(x)
ce76 = Graph("~?@DS?G???G_?A_?OA?GC??oa?A@?@?K???L?_?S_??CCSA_g???@D?????_?A??EO??GAOO_@C`???O?_CK_???_o_?@O??XA???AS???oE`?A?@?CAa?????C?G??i???C@qo?G?Og?_O?_?@???_G????o?A_@_?O?@??EcA???__?@GgO?O@oG?C?@??CIO?_??G??S?A?@oG_K?@C??@??QOA?C????AOo?p?G???oACAOAC@???OG??qC???C??AC_G?@??GCHG?AC@?_@O?CK?@?B???AI??OO_S_a_O??????AO?OHG?@?????_???EGOG??@?EF@?C?Pc?????C?W_PA?O@?_?@A@??OD_C?@?@?A??CC?_?i@?K?_O_CG??A?")
ce76.name(new = "ce76")

# CE to independence_number(x) <= maximum(matching_number(x), critical_independence_number(x))
ce77 = Graph("iF\ZccMAoW`Po_E_?qCP?Ag?OGGOGOS?GOH??oAAS??@CG?AA?@@_??_P??G?SO?AGA??M????SA????I?G?I???Oe?????OO???_S?A??A????ECA??C?A@??O??S?@????_@?_??S???O??")
ce77.name(new = "ce77")

# CE to independence_number(x) <= maximum(max_degree(x), radius(x)^card_periphery(x))
ce78 = Graph("G_aCp[")
ce78.name(new = "ce78")

# CE to independence_number(x) <= residue(x)^2
ce79 = Graph('J?B|~fpwsw_')
ce79.name(new = "ce79")

# CE to independence_number(x) <= 10^(card_center(x)*log(10)/log(sigma_2(x)))
ce80 = Graph('T?????????????????F~~~v}~|zn}ztn}zt^')
ce80.name(new = "ce80")

# CE to independence_number(x) <= diameter(x)^card_periphery(x)
ce81 = Graph('P?????????^~v~V~rzyZ~du{')
ce81.name(new = "ce81")

# CE to independence_number(x) <= radius(x)*residue(x) + girth(x)
ce82 = Graph('O????B~~^Zx^wnc~ENqxY')
ce82.name(new = "ce82")

"""
CE to independence_number(x) <= minimum(lovasz_theta(x), residue(x)^2)
    and
    <= minimum(annihilation_number(x), residue(x)^2)
    and
    <= minimum(fractional_alpha(x), residue(x)^2)
    and
    <= minimum(cvetkovic(x), residue(x)^2)
    and
    <= minimum(residue(x)^2, floor(lovasz_theta(x)))
    and
    <= minimum(size(x), residue(x)^2)
"""
ce83 = Graph('LEYSrG|mrQ[ppi')
ce83.name(new = "ce83")

# CE to independence_number(x) <= maximum(laplacian_energy(x), brinkmann_steffen(x)^2)
ce84 = Graph('~?@r?A??OA?C??????@?A????CC?_?A@????A?@???@?S?O????AO??????G???????C????????C?C???G?????_??????_?G?????O?A?_?O?O@??O???T@@??????O????C_???C?CO???@??@?@???_???O??O??A??O???O?A?OB?C?AD???C`?B?__?_????????Q?C??????????????_???C??_???A?gO??@C???C?EC?O??GG`?O?_?_??O????_?@?GA?_????????????G????????????????????AO_?C?????????P?IO??I??OC???O????A??AC@AO?o????????o@??O?aI?????????_A??O??G??o?????????_??@?????A?O?O?????G?????H???_????????A??a?O@O?_?D???????O@?????G???GG?CA??@?A@?A????GA?@???G??O??A??????AA???????O??_c??@???A?????_????@CG????????????A???A???????A?W???B????@?????HGO???????_@_?????C??????????_a??????_???????@G?@O?@@_??G@???????GG?O??A??????@????_??O_?_??CC?B???O??@????W??`AA????O??_?????????????????_???A??????@G??????I@C?G????????A@?@@?????C???p???????????????????G?_G????Z?A????_??????G????Q????@????????_@O????@???_QC?A??@???o???G???@???????O???CC??O?D?O?@C????@O?G?????A??@C???@????O?????????_??C??????_?@????O??????O?Y?C???_?????A??@OoG???????A???G??????CC??A?A?????????????????GA_???o???G??O??C???_@@??????@?????G??????????O???@O???????????A????S??_o????????A??B??????_??C????C?')
ce84.name(new = "ce84")

# CE to independence_number(x) <= girth(x)^ceil(laplacian_energy(x))
ce85 = Graph('bd_OPG_J_G?apBB?CPk@`X?hB_?QKEo_op`C?|Gc?K_?P@GCoGPTcGCh?CBIlqf_GQ]C_?@jlFP?KSEALWGi?bIS?PjO@?CCA?OG?')
ce85.name(new = "ce85")

# CE to independence_number(x) <= diameter(x)*residue(x) + different_degrees(x)
ce86 = Graph('SK|KWYc|^BJKlaCnMH^ECUoSC[{LHxfMG')
ce86.name(new = "ce86")

# CE to independence_number(x) <= maximum(max_common_neighbors(x), girth(x)^laplacian_energy(x))
ce87 = Graph('~?@iA?B@@b?[a??oHh_gC?@AGD?Wa???_E@_@o_AkGA@_o?_h??GG??cO??g?_?SD?d@IW?s?P_@@cSG?_B??d?CSI?OCQOH_?bo?CAaC???pGC@DO@?PHQOpO??A?_A@K[PC@?__???@OSCOGLO?oOAAA?IOX@??GC?O?P??oA_?KPIK?Q@A?sQC???LA???aQOC_AeG?Q?K_Oo?AB?OU?COD?VoQ?@D????A?_D?CAa?@@G?C??CGHcCA_cB?@c@_O?H??_@?@OWGGCo??AGC??AQ?QOc???Ow_?C[?O@@G_QH?H?O???_I@@PO????FAGk??C?ka@D@I?P?CooC@_O@?agAE??CpG?AA_`OO??_?Q?AiOQEK?GhB@CAOG?G?CC??C@O@GdC__?OIBKO?aOD_?OG???GACH@?b?@?B_???WPA?@_?o?XQQ?ZI_@?O_o_?@O??EDGOBEA??_aOSQsCO@?_DD`O??D?JaoP?G?AOQOCAS?k??S?c@?XW?QCO??_OAGOWc__G?_??G??L@OP?b?O?GCCMAH????????@@?A?C@oDaGG?Wk@H@OM?_A?IOu`SG?E@??W?I@EQA@@_@Wa?@?_??C??AAAiGQG@@?`@oA?_??OgC?K_G??G`?@S@B?A?HWc?HG??`gO???A?W?A?O?MpS??D?GS?GDC_??I@??IPAOdk`?CG??A?pPAgIDlCYCTSDgg?@FW?DI?O_OW?_S??AAQB_OOCF????XS_?@l_kAw__Ea?O?C_CGO??EG??WLb@_H??OCaAET@S?@?I???_??LaO_HCYG@G_G?_?_C???os?_G?OO@s_??_?_GGE`Os??_GCa?DWO?A@?@_CB`MOBCGIC???GKA_c?@BSh??@?RC[?eg?@hOC?_?BeGOaC?AWOSCm@G?A??A?G?Ga_')
ce87.name(new = "ce87")

# CE to independence_number(x) <= maximum(radius(x), max_degree(x))^2
ce88 = Graph('h@`CA???GH?AAG?OW@@????E???O?O???PO?O?_?G??`?O_???@??E?E??O??A?S@???S???????U?GAI???A?DA??C?C@??PA?A???_C_?H?AA??_C??DCO?C???_?AAG??@O?_?G')
ce88.name(new = "ce88")

# CE to independence_number(x) <= max_degree(x) + maximum(max_even_minus_even_horizontal(x), geometric_length_of_degree_sequence(x))
ce89 = Graph("_qH?S@??`??GG??O?_?C?_??@??@??G??C??_??C????O??G???@????O???A???@????C???C?????G????")
ce89.name(new = "ce89")

# CE to independence_number(x) >= floor(arccosh(lovasz_theta(x)))^2
ce90 = Graph("~?@Td|wi\\fbna~}wepkkbXcrW}\\~NvtLKpY\\J_Ub^~yM~^tHnM}jPffKkqnijvxD@xa{UOzzvr?L^PFi||yt@OQ\YU{Vh]tWzwzpj\\n|kR]`Y}RpCvxk{rEMRP\\}|}dNdNtbO~yrkgMxlOXr|FvQ{tvfKKnHrp^}jV\\B^n\\LvLZeyX}QSKN^sm~yl\\[NJZXqdk]O|^zHl~vC{w`Nsn}x]utqrJozKXV|eIUUPv~ydc}]xJNWZjW|lpYm}{Jf~JWMixb^t]e|S~B[vKc{K[Kjut~}Kj~iAl\\tVNgyZadvoA}rdTlr\\\\wNr^^kJzrp|qlVy]siKncI~`oNm|ul\\PxDRyzddDzrjUn~ciOgbR}p~Cz|~MlxYoEVnVuZkxJgvmtE]]}~PRp[He]oBQz]PVJ~gVnvSUR|QF|`lomFh[j|jIaS~vh~_rYiiK}FnEW}ovnntxtRFBakzvwn[biJhNvf|VDV?m~Y]ndmfJQ|M@QvnNf~MCyn~{HSU~fvEv~@}u|spOXzTVNY\\kjDNt\\zRMXxU|g|XrzFzDYiVvho}bQbyfI{{w[_~nrm}J~LhwH}TNmfM^}jqajl_ChY]M}unRK\\~ku")
ce90.name(new = "ce90")

# CE to independence_number(x) <= maximum(2*welsh_powell(x), max_even_minus_even_horizontal(x)^2)
ce91 = Graph("q?}x{k\FGNCRacDO`_gWKAq?ED?Qc?IS?Da?@_E?WO_@GOG@B@?Cc?@@OW???qO?@CC@?CA@C?E@?O?KK???E??GC?CO?CGGI??@?cGO??HG??@??G?SC???AGCO?KAG???@O_O???K?GG????WCG??C?C??_C????q??@D??AO???S????CA?a??A?G??IOO????B?A???_??")
ce91.name(new = "ce91")

# CE to independence_number(x) >= -max_common_neighbors(x) + min_degree(x) - 1
ce92 = Graph("qR}fexr{J\\innanomndYrzmy^p~Ri]c]lA{~jVurv]n~reCed~|j{TtvnMtB~nZFrz{wUnV^fzV\\rUlt|qvJubnFwWSxxzfZ}Btj`yV~rv\\nknwl~Z?T]{qwn~bFzh^\\{Ezv}p~I^RV|oXe~knL~x^nNtvYlrezLX^tj{S^Rflqqv]e|S^}vpbe~Ni]m]}zfbZolnPl{N~}]X?")
ce92.name(new = "ce92")

#CE to: alpha >= diameter for regular graphs
ce93 = Graph('_t???CA???_B?E?@??WAB?G??_GA?W?????@???W??B???A???BA??@__???G??@A???LA???AW???@_???G')
ce93.name(new = "ce93")

#a K5 with a pendant, CE to dirac => regular or planar conjecture
k5pendant = Graph('E~}?')
k5pendant.name(new="k5pendant")

#same as H
killer = Graph('EgSG')
killer.name(new="killer")

#alon_seymour graph: CE to the rank-coloring conjecture, 56-regular, vertex_trans, alpha=2, omega=22, chi=chi'=edge_connect=56
alon_seymour=Graph([[0..63], lambda x,y : operator.xor(x,y) not in (0,1,2,4,8,16,32,63)])
alon_seymour.name(new="alon_seymour")

#moser spindle
moser = Graph('Fhfco')
moser.name(new = "moser")

#Holt graph is smallest graph which is edge-transitive but not arc-transitive
holt = graphs.HoltGraph()
holt.name(new = "holt")

golomb = Graph("I?C]dPcww")
golomb.name(new = "golomb")

edge_critical_5=graphs.CycleGraph(5)
edge_critical_5.add_edge(0,3)
edge_critical_5.add_edge(1,4)
edge_critical_5.name(new="edge_critical_5")

#a CE to alpha >= min{e-n+1,diameter}
heather = graphs.CompleteGraph(4)
heather.add_vertex()
heather.add_vertex()
heather.add_edge(0,4)
heather.add_edge(5,4)
heather.name(new="heather")

#residue = alpha = 3, a CE to conjecture that residue=alpha => is_ore
ryan3=graphs.CycleGraph(15)
for i in range(15):
    for j in [1,2,3]:
        ryan3.add_edge(i,(i+j)%15)
        ryan3.add_edge(i,(i-j)%15)
ryan3.name(new="ryan3")

#sylvester graph: 3-reg, 3 bridges, no perfect matching (why Petersen theorem requires no more than 2 bridges)
sylvester = Graph('Olw?GCD@o??@?@?A_@o`A')
sylvester.name(new="sylvester")

fork=graphs.PathGraph(4)
fork.add_vertex()
fork.add_edge(1,4)
fork.name(new="fork")

#one of the 2 order 11 chromatic edge-critical graphs discovered by brinkmann and steffen
edge_critical_11_1 = graphs.CycleGraph(11)
edge_critical_11_1.add_edge(0,2)
edge_critical_11_1.add_edge(1,6)
edge_critical_11_1.add_edge(3,8)
edge_critical_11_1.add_edge(5,9)
edge_critical_11_1.name(new="edge_critical_11_1")

#one of the 2 order 11 chromatic edge-critical graphs discovered by brinkmann and steffen
edge_critical_11_2 = graphs.CycleGraph(11)
edge_critical_11_2.add_edge(0,2)
edge_critical_11_2.add_edge(3,7)
edge_critical_11_2.add_edge(6,10)
edge_critical_11_2.add_edge(4,9)
edge_critical_11_2.name(new="edge_critical_11_2")

#chromatic_index_critical but not overfull
pete_minus=graphs.PetersenGraph()
pete_minus.delete_vertex(9)
pete_minus.name(new="pete_minus")

"""
The Haemers graph was considered by Haemers who showed that alpha(G)=theta(G)<vartheta(G).
The graph is a 108-regular graph on 220 vertices. The vertices correspond to the 3-element
subsets of {1,...,12} and two such vertices are adjacent whenever the subsets
intersect in exactly one element.

    sage: haemers
    haemers: Graph on 220 vertices
    sage: haemers.is_regular()
    True
    sage: max(haemers.degree())
    108
"""
haemers = Graph([Subsets(12,3), lambda s1,s2: len(s1.intersection(s2))==1])
haemers.relabel()
haemers.name(new="haemers")

"""
The Pepper residue graph was described by Ryan Pepper in personal communication.
It is a graph which demonstrates that the residue is not monotone. The graph is
constructed by taking the complete graph on 3 vertices and attaching a pendant
vertex to each of its vertices, then taking two copies of this graph, adding a
vertex and connecting it to all the pendant vertices. This vertex has degree
sequence [6, 3, 3, 3, 3, 3, 3, 2, 2, 2, 2, 2, 2] which gives residue equal to 4.
By removing the central vertex with degree 6, you get a graph with degree
sequence [3, 3, 3, 3, 3, 3, 1, 1, 1, 1, 1, 1] which has residue equal to 5.

    sage: pepper_residue_graph
    pepper_residue_graph: Graph on 13 vertices
    sage: sorted(pepper_residue_graph.degree(), reverse=True)
    [6, 3, 3, 3, 3, 3, 3, 2, 2, 2, 2, 2, 2]
    sage: residue(pepper_residue_graph)
    4
    sage: residue(pepper_residue_graph.subgraph(vertex_property=lambda v:pepper_residue_graph.degree(v)<6))
    5
"""
pepper_residue_graph = graphs.CompleteGraph(3)
pepper_residue_graph.add_edges([(i,i+3) for i in range(3)])
pepper_residue_graph = pepper_residue_graph.disjoint_union(pepper_residue_graph)
pepper_residue_graph.add_edges([(0,v) for v in pepper_residue_graph.vertices() if pepper_residue_graph.degree(v)==1])
pepper_residue_graph.relabel()
pepper_residue_graph.name(new="pepper_residue_graph")

"""
The Barrus graph was suggested by Mike Barrus in "Havel-Hakimi residues of Unigraphs" (2012) as an example of a graph whose residue (2) is
less than the independence number of any realization of the degree sequence. The degree sequence is [4^8,2].
The realization is the one given by reversing the Havel-Hakimi process.

    sage: barrus_graph
    barrus_graph: Graph on 9 vertices
    sage: residue(barrus_graph)
    2
    sage: independence_number(barrus_graph)
    3
"""
barrus_graph = Graph('HxNEG{W')
barrus_graph.name(new = "barrus_graph")

#CE to conjecture: (is_split)->((is_eulerian)->(is_regular))
#split graph from k4 and e2 that is eulerian but not regular
k4e2split = graphs.CompleteGraph(4)
k4e2split.add_vertices([4,5])
k4e2split.add_edge(4,0)
k4e2split.add_edge(4,1)
k4e2split.add_edge(5,2)
k4e2split.add_edge(5,3)
k4e2split.name(new = "k4e2split")

triangle_star = Graph("H}qdB@_")
#a counterexample to: (has_residue_equals_alpha)->((is_eulerian)->(alpha_leq_order_over_two))
triangle_star.name(new = "triangle_star")

#flower with n petals
def flower(n):
    g = graphs.StarGraph(2*n)
    for x in range(n):
        v = 2*x+1
        g.add_edge(v,v+1)
    return g

flower_with_3_petals = flower(3)
flower_with_3_petals.name(new = "flower_with_3_petals")

flower_with_4_petals = flower(4)
flower_with_4_petals.name(new = "flower_with_4_petals")

"""
Non-perfect, alpha = 2, order = 6

    sage: pepper_non_perfect_graph.is_perfect()
    false
    sage: independence_number(pepper_non_perfect_graph)
    2
    sage: pepper_non_perfect_graph.order()
    6
"""
pepper_non_perfect_graph = Graph("EdZG")
pepper_non_perfect_graph.name(new = "pepper_non_perfect")

# Gallai Tree graph
gallai_tree = Graph("`hCKGC@?G@?K?@?@_?w?@??C??G??G??c??o???G??@_??F???N????_???G???B????C????W????G????G????C")
gallai_tree.name(new = "gallai_tree")

# Trigonal Antiprism w/ capped top face
trig_antiprism_capped = Graph("Iw?EthkF?")
trig_antiprism_capped.name(new = "trig_antiprism_capped")

"""
From Willis's thesis, page 4
Alpha = Fractional Alpha = 4

    sage: independence_number(willis_page4)
    4
    sage: fractional_alpha(willis_page4)
    4
"""
willis_page4 = Graph("GlCKIS")
willis_page4.name(new = "willis_page4")

"""
From Willis's thesis, page 13, Fig. 2.7

    sage: independence_number(willis_page13_fig27)
    4
    sage: willis_page13_fig27.order()
    7
    sage: willis_page13_fig27.size()
    15
"""
willis_page13_fig27 = Graph("Fs\zw")
willis_page13_fig27.name(new = "willis_page13_fig27")

"""
From Willis's thesis, page 10, Figure 2.2
Graph for which the Cvetkovic bound is the best upper bound present in the thesis

    sage: independence_number(willis_page10_fig23)
    4
    sage: willis_page10_fig23.order()
    10
    sage: willis_page10_fig23.size()
    15
    sage: max_degree(willis_page10_fig23)
    3
    sage: min_degree(willis_page10_fig23)
    3
"""
willis_page10_fig23 = Graph("G|eKHw")
willis_page10_fig23.name(new = "willis_page10_fig23")

"""
From Willis's thesis, page 10, Figure 2.4
Graph for which the Cvetkovic bound is the best upper bound present in the thesis

    sage: independence_number(willis_page10_fig24)
    9
    sage: willis_page10_fig24.order()
    24
    sage: willis_page10_fig24.size()
    36
    sage: max_degree(willis_page10_fig24)
    3
    sage: min_degree(willis_page10_fig24)
    3
"""
willis_page10_fig24 = Graph("WvOGWK@?G@_B???@_?O?F?????G??W?@K_?????G??@_?@B")
willis_page10_fig24.name(new = "willis_page10_fig24")

"""
From Willis's thesis, page 13, Figure 2.6
Graph for which the fractional independence bound is the best upper bound present in the thesis

    sage: independence_number(willis_page13_fig26)
    3
    sage: willis_page13_fig26.order()
    7
    sage: willis_page13_fig26.size()
    12
    sage: max_degree(willis_page13_fig26)
    4
    sage: min_degree(willis_page13_fig26)
    3
"""
willis_page13_fig26 = Graph("FstpW")
willis_page13_fig26.name(new = "willis_page13_fig26")

"""
From Willis's thesis, page 21, Figure 3.1
Graph for which n/chi is the best lower bound present in the thesis

    sage: independence_number(willis_page21)
    4
    sage: willis_page21.order()
    12
    sage: willis_page21.size()
    20
    sage: max_degree(willis_page21)
    4
    sage: chromatic_num(willis_page21)
    3
"""
willis_page21 = Graph("KoD?Xb?@HBBB")
willis_page21.name(new = "willis_page21")

"""
From Willis's thesis, page 25, Figure 3.2
Graph for which residue is the best lower bound present in the thesis

    sage: independence_number(willis_page25_fig32)
    3
    sage: willis_page25_fig32.order()
    8
    sage: willis_page25_fig32.size()
    15
    sage: max_degree(willis_page25_fig32)
    6
    sage: chromatic_num(willis_page25_fig32)
    4
"""
willis_page25_fig32 = Graph("G@N@~w")
willis_page25_fig32.name(new = "willis_page25_fig32")

"""
From Willis's thesis, page 25, Figure 3.3
Graph for which residue is the best lower bound present in the thesis

    sage: independence_number(willis_page25_fig33)
    4
    sage: willis_page25_fig33.order()
    14
    sage: willis_page25_fig33.size()
    28
    sage: max_degree(willis_page25_fig33)
    4
    sage: chromatic_num(willis_page25_fig33)
    4
"""
willis_page25_fig33 = Graph("Mts?GKE@QDCIQIKD?")
willis_page25_fig33.name(new = "willis_page25_fig33")

# The Lemke Graph
lemke = Graph("G_?ztw")
lemke.name(new = "Lemke")

"""
From Willis's thesis, page 29, Figure 3.6
Graph for which the Harant Bound is the best lower bound present in the thesis

    sage: independence_number(willis_page29)
    4
    sage: willis_page29.order()
    14
    sage: willis_page29.size()
    28
    sage: max_degree(willis_page29)
    4
    sage: chromatic_num(willis_page29)
    4
"""
willis_page29 = Graph("[HCGGC@?G?_@?@_?_?M?@o??_?G_?GO?CC?@?_?GA??_C?@?C?@?A??_?_?G?D?@")
willis_page29.name(new = "willis_page29")

"""
From Willis's thesis, page 35, Figure 5.1
A graph where none of the upper bounds in the thesis give the exact value for alpha

    sage: independence_number(willis_page35_fig51)
    2
    sage: willis_page35_fig51.order()
    10
"""
willis_page35_fig51 = Graph("I~rH`cNBw")
willis_page35_fig51.name(new = "willis_page35_fig51")

"""
From Willis's thesis, page 35, Figure 5.2
A graph where none of the upper bounds in the thesis give the exact value for alpha

    sage: independence_number(willis_page35_fig52)
    2
    sage: willis_page35_fig52.order()
    10
"""
willis_page35_fig52 = Graph("I~zLa[vFw")
willis_page35_fig52.name(new = "willis_page35_fig52")

"""
From Willis's thesis, page 36, Figure 5.3
A graph where none of the upper bounds in the thesis give the exact value for alpha

    sage: independence_number(willis_page36_fig53)
    4
    sage: willis_page36_fig53.order()
    11
"""
willis_page36_fig53 = Graph("JscOXHbWqw?")
willis_page36_fig53.name(new = "willis_page36_fig53")

"""
From Willis's thesis, page 36, Figure 5.4
A graph where none of the upper bounds in the thesis give the exact value for alpha

    sage: independence_number(willis_page36_fig54)
    2
    sage: willis_page36_fig54.order()
    9
    sage: willis_page36_fig54.size()
    24
"""
willis_page36_fig54 = Graph("H~`HW~~")
willis_page36_fig54.name(new = "willis_page36_fig54")

"""
From Willis's thesis, page 36, Figure 5.5
A graph where none of the lower bounds in the thesis give the exact value for alpha

    sage: independence_number(willis_page36_fig55)
    3
    sage: willis_page36_fig54.order()
    7
    sage: willis_page36_fig54.size()
    13
"""
willis_page36_fig55 = Graph("F@^vo")
willis_page36_fig55.name(new = "willis_page36_fig55")

"""
From Willis's thesis, page 37, Figure 5.6
A graph where none of the lower bounds in the thesis give the exact value for alpha

    sage: independence_number(willis_page37_fig56)
    3
    sage: willis_page37_fig56.order()
    7
    sage: willis_page37_fig56.size()
    15
"""
willis_page37_fig56 = Graph("Fimzw")
willis_page37_fig56.name(new = "willis_page37_fig56")

"""
From Willis's thesis, page 37, Figure 5.8
A graph where none of the lower bounds in the thesis give the exact value for alpha

    sage: independence_number(willis_page37_fig58)
    3
    sage: willis_page37_fig58.order()
    9
    sage: willis_page37_fig58.size()
    16
"""
willis_page37_fig58 = Graph("H?iYbC~")
willis_page37_fig58.name(new = "willis_page37_fig58")

"""
From Willis's thesis, page 39, Figure 5.10
A graph where none of the upper or lower bounds in the thesis give the exact value for alpha

    sage: independence_number(willis_page39_fig510)
    5
    sage: willis_page39_fig510.order()
    12
    sage: willis_page39_fig510.size()
    18
"""
willis_page39_fig510 = Graph("Kt?GOKEOGal?")
willis_page39_fig510.name(new = "willis_page39_fig510")

"""
From Willis's thesis, page 40, Figure 5.12
A graph where none of the upper or lower bounds in the thesis give the exact value for alpha

    sage: independence_number(willis_page40_fig512)
    6
    sage: willis_page40_fig512.order()
    14
    sage: willis_page40_fig512.size()
    21
"""
willis_page40_fig512 = Graph("Ms???\?OGdAQJ?J??")
willis_page40_fig512.name(new = "willis_page40_fig512")

"""
From Willis's thesis, page 41, Figure 5.14
A graph where none of the upper or lower bounds in the thesis give the exact value for alpha

    sage: independence_number(willis_page41_fig514)
    5
    sage: willis_page41_fig514.order()
    12
    sage: willis_page41_fig514.size()
    18
"""
willis_page41_fig514 = Graph("Kt?GGGBQGeL?")
willis_page41_fig514.name(new = "willis_page41_fig514")

"""
From Willis's thesis, page 41, Figure 5.15
A graph where none of the upper or lower bounds in the thesis give the exact value for alpha

    sage: independence_number(willis_page41_fig515)
    4
    sage: willis_page41_fig515.order()
    11
    sage: willis_page41_fig515.size()
    22
"""
willis_page41_fig515 = Graph("JskIIDBLPh?")
willis_page41_fig515.name(new = "willis_page41_fig515")

"""
From Elphick-Wocjan page 8
"""
elphick_wocjan_page8 = Graph("F?Azw")
elphick_wocjan_page8.name(new = "Elphick-Wocjan p.8")

"""
From Elphick-Wocjan page 9
"""
elphick_wocjan_page9 = Graph("FqhXw")
elphick_wocjan_page9.name(new = "Elphick-Wocjan p.9")

"""
An odd wheel with 8 vertices
p.175
Rebennack, Steffen, Gerhard Reinelt, and Panos M. Pardalos. "A tutorial on branch and cut algorithms for the maximum stable set problem." International Transactions in Operational Research 19.1-2 (2012): 161-199.

    sage: odd_wheel_8.order()
    8
    sage: odd_wheel_8.size()
    14
"""
odd_wheel_8 = Graph("G|eKMC")
odd_wheel_8.name(new = "odd_wheel_8")

"""
An odd antihole with 7 vertices
p.175
Rebennack, Steffen, Gerhard Reinelt, and Panos M. Pardalos. "A tutorial on branch and cut algorithms for the maximum stable set problem." International Transactions in Operational Research 19.1-2 (2012): 161-199.

    sage: odd_antihole_7.order()
    7
    sage: odd_antihole_7.size()
    14
"""
odd_antihole_7 = Graph("F}hXw")
odd_antihole_7.name(new = "odd_antihole_7")

"""
A facet-inducing graph
p.176
Rebennack, Steffen, Gerhard Reinelt, and Panos M. Pardalos. "A tutorial on branch and cut algorithms for the maximum stable set problem." International Transactions in Operational Research 19.1-2 (2012): 161-199.

    sage: odd_antihole_7.order()
    8
    sage: odd_antihole_7.size()
    11
"""
facet_inducing = Graph("G@hicc")
facet_inducing.name(new = "facet_inducing")

"""
Double Fork
p.185
Rebennack, Steffen, Gerhard Reinelt, and Panos M. Pardalos. "A tutorial on branch and cut algorithms for the maximum stable set problem." International Transactions in Operational Research 19.1-2 (2012): 161-199.

    sage: double_fork.order()
    6
    sage: double_fork.size()
    5
"""
double_fork = Graph("E?dg")
double_fork.name(new = "double_fork")

"""
Golomb Graph
Appears in THE FRACTIONAL CHROMATIC NUMBER OF THE PLANE by Cranston and Rabern
"""
golomb = Graph("I?C]dPcww")
golomb.name(new = "Golomb Graph")

# Ciliate 4, 1
c4_1 = Graph("G?_gqK")
c4_1.name(new = "c4_1")

# Ciliate 4, 2
c4_2 = Graph("K?`@?_G?gB?b")
c4_2.name(new = "c4_2")

# Ciliate 6, 1
c6_1 = Graph("K??C?SEO?acE")
c6_1.name(new = "c6_1")

"""
Fig. 1, G1 p. 454 of
Steinberg’s Conjecture is false by
 Vincent Cohen-Addad, Michael Hebdige, Daniel Král,
 Zhentao Li, Esteban Salgado
"""
steinberg_ce_g1 = Graph("N?CWGOOOH@OO_POdCHO")
steinberg_ce_g1.name(new = "steinberg_ce_g1")

"""
4-pan from p. 1691 of
Graphs with the Strong Havel–Hakimi Property by Michael D. Barrus and Grant Molnar
"""
four_pan = Graph("DBw")
four_pan.name(new = "4-pan")

"""
kite from p. 1691 of
Graphs with the Strong Havel–Hakimi Property by Michael D. Barrus and Grant Molnar
NOTE: Called kite in the paper, but will be called kite_with_tail here because we already have a kite
"""
kite_with_tail = Graph("DJk")
kite_with_tail.name(new = "kite with tail")

"""
Chartrand Fig 1.1

    sage: chartrand_11.order()
    8
    sage: chartrand_11.size()
    15
"""
chartrand_11 = Graph("G`RHx{")
chartrand_11.name(new = "chartrand fig 1.1")

"""
Chartrand Fig 1.2

    sage: chartrand_12.order()
    8
    sage: chartrand_12.size()
    9
"""
chartrand_12 = Graph("G??|Qo")
chartrand_12.name(new = "chartrand fig 1.2")

"""
Chartrand Fig 1.3

    sage: chartrand_13.order()
    8
    sage: chartrand_13.size()
    10
"""
chartrand_13 = Graph("G`o_g[")
chartrand_13.name(new = "chartrand fig 1.3")

"""
Chartrand Fig 1.8 - G

    sage: chartrand_18_g.order()
    7
    sage: chartrand_18_g.size()
    8
"""
chartrand_18_g = Graph("Fo@Xo")
chartrand_18_g.name(new = "chartrand fig 1.8 - G")

"""
Chartrand Fig 1.8 - F1

    sage: chartrand_18_f1.order()
    7
    sage: chartrand_18_f1.size()
    10
"""
chartrand_18_f1 = Graph("F@J]o")
chartrand_18_f1.name(new = "chartrand fig 1.8 - F1")

"""
Chartrand Fig 1.8 - F2

    sage: chartrand_18_f2.order()
    7
    sage: chartrand_18_f2.size()
    10
"""
chartrand_18_f2 = Graph("F?NVo")
chartrand_18_f2.name(new = "chartrand fig 1.8 - F2")

#GRAPH LISTS

#all with order 3 to 9, a graph is chroamtic_index_critical if it is class 2 removing any edge increases chromatic index

<<<<<<< HEAD
#all with order 3 to 9, a graph is alpha_critical if removing any edge increases independence number
#all alpha critical graphs of orders 2 to 9, 53 in total
alpha_critical_graph_names = ['A_','Bw', 'C~', 'Dhc', 'D~{', 'E|OW', 'E~~w', 'FhCKG', 'F~[KG', 'FzEKW', 'Fn[kG', 'F~~~w', 'GbL|TS', 'G~?mvc', 'GbMmvG', 'Gb?kTG', 'GzD{Vg', 'Gb?kR_', 'GbqlZ_', 'GbilZ_', 'G~~~~{', 'GbDKPG', 'HzCGKFo', 'H~|wKF{', 'HnLk]My', 'HhcWKF_', 'HhKWKF_', 'HhCW[F_', 'HxCw}V`', 'HhcGKf_', 'HhKGKf_', 'Hh[gMEO', 'HhdGKE[', 'HhcWKE[', 'HhdGKFK', 'HhCGGE@', 'Hn[gGE@', 'Hn^zxU@', 'HlDKhEH', 'H~~~~~~', 'HnKmH]N', 'HnvzhEH', 'HhfJGE@', 'HhdJGM@', 'Hj~KHeF', 'HhdGHeB', 'HhXg[EO', 'HhGG]ES', 'H~Gg]f{', 'H~?g]vs', 'H~@w[Vs', 'Hn_k[^o']
alpha_critical_easy = []
for s in alpha_critical_graph_names:
    g = Graph(s)
    g.name(new="alpha_critical_"+ s)
    alpha_critical_easy.append(g)

#all order-7 chromatic_index_critical_graphs (and all are overfull)
L = ['FhCKG', 'FzCKW', 'FzNKW', 'FlSkG', 'Fn]kG', 'FlLKG', 'FnlkG', 'F~|{G', 'FnlLG', 'F~|\\G', 'FnNLG', 'F~^LW', 'Fll\\G', 'FllNG', 'F~l^G', 'F~|^w', 'F~~^W', 'Fnl^W', 'FlNNG', 'F|\\Kg', 'F~^kg', 'FlKMG']
chromatic_index_critical_7 = []
for s in L:
    g=Graph(s)
    g.name(new="chromatic_index_critical_7_" + s)
    chromatic_index_critical_7.append(g)

#class 0 pebbling graphs
import pickle, os, os.path
try:
    class0graphs_dict = pickle.load(open(os.environ['HOME'] + "/objects-invariants-properties/class0graphs_dictionary.pickle","r"))
except:
    class0graphs_dict = {}
class0graphs = []
for d in class0graphs_dict:
    g = Graph(class0graphs_dict[d])
    g.name(new = d)
    class0graphs.append(g)
class0small = [g for g in class0graphs if g.order() < 30]

# HexahedralGraph is CE to (((is_planar)&(is_regular))&(is_bipartite))->(has_residue_equals_alpha)
# WagnerGraph is a graph for which the Cvetkovic bound is the best upper bound present in the Willis Thesis
# OctohedralGraph is a graph for which the minimum degree is the best upper bound present in the Willis thesis
# BidiakisCube is a graph where none of the upper or lower bounds in the Willis thesis give the exact value for alpha

# TetrahedralGraph and MoserSpindle in the alpha critical list as "C~" and "FzEKW" respectively

sage_graphs = [graphs.BullGraph(), graphs.ButterflyGraph(), graphs.ClawGraph(),
graphs.DiamondGraph(), graphs.HouseGraph(), graphs.HouseXGraph(), graphs.Balaban10Cage(),
graphs.Balaban11Cage(), graphs.BidiakisCube(),
graphs.BiggsSmithGraph(), graphs.BlanusaFirstSnarkGraph(), graphs.BlanusaSecondSnarkGraph(),
graphs.BrinkmannGraph(), graphs.BrouwerHaemersGraph(), graphs.BuckyBall(), graphs.CameronGraph(),
graphs.Cell120(), graphs.Cell600(), graphs.ChvatalGraph(), graphs.ClebschGraph(),
graphs.CoxeterGraph(), graphs.DesarguesGraph(), graphs.DejterGraph(), graphs.DoubleStarSnark(),
graphs.DurerGraph(), graphs.DyckGraph(), graphs.EllinghamHorton54Graph(),
graphs.EllinghamHorton78Graph(), graphs.ErreraGraph(), graphs.F26AGraph(), graphs.FlowerSnark(),
graphs.FolkmanGraph(), graphs.FosterGraph(), graphs.FranklinGraph(), graphs.FruchtGraph(),
graphs.GoldnerHararyGraph(), graphs.GossetGraph(), graphs.GrayGraph(), graphs.GrotzschGraph(),
graphs.HallJankoGraph(), graphs.HarborthGraph(), graphs.HarriesGraph(), graphs.HarriesWongGraph(),
graphs.HeawoodGraph(), graphs.HerschelGraph(), graphs.HigmanSimsGraph(), graphs.HoffmanGraph(),
graphs.HoffmanSingletonGraph(), graphs.HoltGraph(), graphs.HortonGraph(),
graphs.IoninKharaghani765Graph(), graphs.JankoKharaghaniTonchevGraph(), graphs.KittellGraph(),
graphs.KrackhardtKiteGraph(), graphs.Klein3RegularGraph(), graphs.Klein7RegularGraph(),
graphs.LocalMcLaughlinGraph(), graphs.LjubljanaGraph(), graphs.M22Graph(),
graphs.MarkstroemGraph(), graphs.McGeeGraph(), graphs.McLaughlinGraph(),
graphs.MoebiusKantorGraph(), graphs.NauruGraph(), graphs.PappusGraph(),
graphs.PoussinGraph(), graphs.PerkelGraph(), graphs.PetersenGraph(), graphs.RobertsonGraph(),
graphs.ShrikhandeGraph(), graphs.SimsGewirtzGraph(),
graphs.SousselierGraph(), graphs.SylvesterGraph(), graphs.SzekeresSnarkGraph(),
graphs.ThomsenGraph(), graphs.TietzeGraph(), graphs.TruncatedIcosidodecahedralGraph(),
graphs.TruncatedTetrahedralGraph(), graphs.Tutte12Cage(), graphs.TutteCoxeterGraph(),
graphs.TutteGraph(), graphs.WagnerGraph(), graphs.WatkinsSnarkGraph(), graphs.WellsGraph(),
graphs.WienerArayaGraph(), graphs.WorldMap(), graphs.MathonStronglyRegularGraph(0),
graphs.MathonStronglyRegularGraph(1), graphs.MathonStronglyRegularGraph(2),
graphs.JankoKharaghaniGraph(936), graphs.JankoKharaghaniGraph(1800),
graphs.HexahedralGraph(), graphs.DodecahedralGraph(), graphs.OctahedralGraph(), graphs.IcosahedralGraph()]

graph_objects = [paw, p4, dart, c6ee, c8chorded, c8chords, prismy, c24, c26, c6xc6, holton_mckay, sixfour, c4, non_ham_over, throwing, throwing2, throwing3, kratsch_lehel_muller, ryan3, k10, graphs.MycielskiGraph(5), c3mycielski, s13e, ryan2, s22e, ryan, inp, c4c4, regular_non_trans, bridge, p10k4, c100, starfish, c5k3, k5pendant, sylvester, fork, edge_critical_5, edge_critical_11_1, edge_critical_11_2, pete_minus, pepper_residue_graph, barrus_graph, p5, c6, ce4, ce5, k4e2split, flower_with_3_petals, flower_with_4_petals, paw_x_paw, ce7, triangle_star, ce8, ce9, ce10, p3, binary_octahedron, prism, ce12, ce13, ce14, gallai_tree, willis_page4, willis_page13_fig27, willis_page10_fig23, willis_page10_fig24, willis_page13_fig26, willis_page21, willis_page25_fig32, willis_page25_fig33, lemke, k5_3, willis_page29, p9, ce15, willis_page35_fig51, willis_page35_fig52, willis_page36_fig53, willis_page36_fig54, willis_page36_fig55, willis_page37_fig56, willis_page37_fig58, trig_antiprism_capped, willis_page39_fig510, willis_page40_fig512, willis_page41_fig514, willis_page41_fig515, k3_3_line_graph, ce16, ce17, elphick_wocjan_page8, elphick_wocjan_page9, p29, ce18, ce19, ce20, ce21, ce22, ce23, ce24, ce25, ce26, ce27, c102, p102, ce28, ce29, ce30, ce31, ce32, ce33, ce34, ce35, ce36, ce37, ce38, ce39, ce40, ce41, ce42, ce43, ce44, ce45, ce47, ce48, ce49, ce50, ce51, ce52, ce53, ce54, ce55, ce56, ce57, k37, c34, ce58, ce59, ce60, ce61, ce62, ce63, ce64, ce65, ce66, ce67, ce68, ce69, ce70, ce71, ce72, ce73, k1_9, ce74, ce75, ce76, ce77, ce78, ce79, ce80, ce81, ce82, ce83, ce84, ce85, ce86, ce87, ce88, ce89, ce91, c22, odd_wheel_8, odd_antihole_7, ce90, golomb, c4_1, c4_2, c6_1, steinberg_ce_g1, four_pan, kite_with_tail, ce92, chartrand_11, chartrand_12, chartrand_13, chartrand_18_g, chartrand_18_f1, chartrand_18_f2, double_fork, facet_inducing, p6] + alpha_critical_easy + sage_graphs

alpha_critical_hard = [Graph('Hj\\x{F{')]

chromatic_index_critical_graphs = chromatic_index_critical_7 + [edge_critical_5, edge_critical_11_1, edge_critical_11_2, pete_minus]

#graphs where some computations are especially slow
problem_graphs = [graphs.MeredithGraph(), graphs.SchlaefliGraph(), haemers, c3mycielski4, alon_seymour] + chromatic_index_critical_7 + class0small + alpha_critical_hard
#meredith graph is 4-reg, class2, non-hamiltonian: http://en.wikipedia.org/wiki/Meredith_graph

=======
graph_objects = [paw, p4, dart, c6ee, c8chorded, c8chords, prismy, c24, c26, c6xc6, holton_mckay, sixfour, c4, non_ham_over, throwing, throwing2, throwing3, kratsch_lehel_muller, ryan3, k10, graphs.MycielskiGraph(5), c3mycielski, s13e, ryan2, s22e, ryan, inp, c4c4, regular_non_trans, bridge, p10k4, c100, starfish, c5k3, k5pendant, sylvester, fork, edge_critical_5, edge_critical_11_1, edge_critical_11_2, pete_minus, pepper_residue_graph, barrus_graph, p5, c6, ce4, ce5, k4e2split, flower_with_3_petals, flower_with_4_petals, paw_x_paw, ce7, triangle_star, ce8, ce9, ce10, p3, binary_octahedron, prism, ce12, ce13, ce14, gallai_tree, willis_page4, willis_page13_fig27, willis_page10_fig23, willis_page10_fig24, willis_page13_fig26, willis_page21, willis_page25_fig32, willis_page25_fig33, lemke, k5_3, willis_page29, p9, ce15, willis_page35_fig51, willis_page35_fig52, willis_page36_fig53, willis_page36_fig54, willis_page36_fig55, willis_page37_fig56, willis_page37_fig58, trig_antiprism_capped, willis_page39_fig510, willis_page40_fig512, willis_page41_fig514, willis_page41_fig515, k3_3_line_graph, ce16, ce17, elphick_wocjan_page8, elphick_wocjan_page9, p29, ce18, ce19, ce20, ce21, ce22, ce23, ce24, ce25, ce26, ce27, c102, p102, ce28, ce29, ce30, ce31, ce32, ce33, ce34, ce35, ce36, ce37, ce38, ce39, ce40, ce41, ce42, ce43, ce44, ce45, ce47, ce48, ce49, ce50, ce51, ce52, ce53, ce54, ce55, ce56, ce57, k37, c34, ce58, ce59, ce60, ce61, ce62, ce63, ce64, ce65, ce66, ce67, ce68, ce69, ce70, ce71, ce72, ce73, k1_9, ce74, ce75, ce76, ce77, ce78, ce79, ce80, ce81, ce82, ce83, ce84, ce85, ce86, ce87, ce88, ce89, ce91, c22, odd_wheel_8, odd_antihole_7, ce90, golomb, c4_1, c4_2, c6_1, steinberg_ce_g1, four_pan, kite_with_tail, ce92, chartrand_11, chartrand_12, chartrand_13, chartrand_18_g, chartrand_18_f1, chartrand_18_f2, double_fork, facet_inducing, p6]
>>>>>>> 9218ac8a

#graph_objects: all graphs with no duplicates

#obvious way to remove duplicates in list of ALL objects

"""
graph_objects = []
for g in union_objects, idfun=Graph.graph6_string:
    if not g in graph_objects:
        graph_objects.append(g)
"""

#fast way to remove duplicates in list of ALL objects
#from : http://www.peterbe.com/plog/uniqifiers-benchmark


def remove_duplicates(seq, idfun=None):
    # order preserving
    if idfun is None:
        def idfun(x): return x
    seen = {}
    result = []
    for item in seq:
        marker = idfun(item)
        # in old Python versions:
        # if seen.has_key(marker)
        # but in new ones:
        if marker in seen: continue
        seen[marker] = 1
        result.append(item)
    return result

#could run this occasionally to check there are no duplicates
#graph_objects = remove_duplicates(union_objects, idfun=Graph.graph6_string)
<|MERGE_RESOLUTION|>--- conflicted
+++ resolved
@@ -22,1562 +22,8 @@
 # WagnerGraph is a graph for which the Cvetkovic bound is the best upper bound present in the Willis Thesis
 # OctohedralGraph is a graph for which the minimum degree is the best upper bound present in the Willis thesis
 # BidiakisCube is a graph where none of the upper or lower bounds in the Willis thesis give the exact value for alpha
-# TetrahedralGraph and MoserSpindle in the alpha critical list as "C~" and "FzEKW" respectively 
+# TetrahedralGraph and MoserSpindle in the alpha critical list as "C~" and "FzEKW" respectively
 # MeredithGraph and SchlaefliGraph are in the Problem Graphs list
-
-sage_graphs = [graphs.BullGraph(), graphs.ButterflyGraph(), graphs.ClawGraph(), 
-graphs.DiamondGraph(), graphs.HouseGraph(), graphs.HouseXGraph(), graphs.Balaban10Cage(), 
-graphs.Balaban11Cage(), graphs.BidiakisCube(), 
-graphs.BiggsSmithGraph(), graphs.BlanusaFirstSnarkGraph(), graphs.BlanusaSecondSnarkGraph(), 
-graphs.BrinkmannGraph(), graphs.BrouwerHaemersGraph(), graphs.BuckyBall(), graphs.CameronGraph(), 
-graphs.Cell120(), graphs.Cell600(), graphs.ChvatalGraph(), graphs.ClebschGraph(), 
-graphs.CoxeterGraph(), graphs.DesarguesGraph(), graphs.DejterGraph(), graphs.DoubleStarSnark(), 
-graphs.DurerGraph(), graphs.DyckGraph(), graphs.EllinghamHorton54Graph(), 
-graphs.EllinghamHorton78Graph(), graphs.ErreraGraph(), graphs.F26AGraph(), graphs.FlowerSnark(), 
-graphs.FolkmanGraph(), graphs.FosterGraph(), graphs.FranklinGraph(), graphs.FruchtGraph(), 
-graphs.GoldnerHararyGraph(), graphs.GossetGraph(), graphs.GrayGraph(), graphs.GrotzschGraph(), 
-graphs.HallJankoGraph(), graphs.HarborthGraph(), graphs.HarriesGraph(), graphs.HarriesWongGraph(), 
-graphs.HeawoodGraph(), graphs.HerschelGraph(), graphs.HigmanSimsGraph(), graphs.HoffmanGraph(), 
-graphs.HoffmanSingletonGraph(), graphs.HoltGraph(), graphs.HortonGraph(), 
-graphs.IoninKharaghani765Graph(), graphs.JankoKharaghaniTonchevGraph(), graphs.KittellGraph(), 
-graphs.KrackhardtKiteGraph(), graphs.Klein3RegularGraph(), graphs.Klein7RegularGraph(), 
-graphs.LocalMcLaughlinGraph(), graphs.LjubljanaGraph(), graphs.M22Graph(), 
-graphs.MarkstroemGraph(), graphs.McGeeGraph(), graphs.McLaughlinGraph(), 
-graphs.MoebiusKantorGraph(), graphs.NauruGraph(), graphs.PappusGraph(), 
-graphs.PoussinGraph(), graphs.PerkelGraph(), graphs.PetersenGraph(), graphs.RobertsonGraph(), 
-graphs.ShrikhandeGraph(), graphs.SimsGewirtzGraph(), 
-graphs.SousselierGraph(), graphs.SylvesterGraph(), graphs.SzekeresSnarkGraph(), 
-graphs.ThomsenGraph(), graphs.TietzeGraph(), graphs.TruncatedIcosidodecahedralGraph(), 
-graphs.TruncatedTetrahedralGraph(), graphs.Tutte12Cage(), graphs.TutteCoxeterGraph(), 
-graphs.TutteGraph(), graphs.WagnerGraph(), graphs.WatkinsSnarkGraph(), graphs.WellsGraph(), 
-graphs.WienerArayaGraph(), graphs.WorldMap(), graphs.MathonStronglyRegularGraph(0), 
-graphs.MathonStronglyRegularGraph(1), graphs.MathonStronglyRegularGraph(2), 
-graphs.JankoKharaghaniGraph(936), graphs.JankoKharaghaniGraph(1800), 
-graphs.HexahedralGraph(), graphs.DodecahedralGraph(), graphs.OctahedralGraph(), graphs.IcosahedralGraph()]
-
-for graph in sage_graphs:
-    add_to_lists(graph, graph_objects)
-
-# A graph is alpha_critical if removing any edge increases independence number
-# All alpha critical graphs of orders 2 to 9, 53 in total
-alpha_critical_graph_names = ['A_','Bw', 'C~', 'Dhc', 'D~{', 'E|OW', 'E~~w', 'FhCKG', 'F~[KG', 
-'FzEKW', 'Fn[kG', 'F~~~w', 'GbL|TS', 'G~?mvc', 'GbMmvG', 'Gb?kTG', 'GzD{Vg', 'Gb?kR_', 'GbqlZ_', 
-'GbilZ_', 'G~~~~{', 'GbDKPG', 'HzCGKFo', 'H~|wKF{', 'HnLk]My', 'HhcWKF_', 'HhKWKF_', 'HhCW[F_', 
-'HxCw}V`', 'HhcGKf_', 'HhKGKf_', 'Hh[gMEO', 'HhdGKE[', 'HhcWKE[', 'HhdGKFK', 'HhCGGE@', 'Hn[gGE@', 
-'Hn^zxU@', 'HlDKhEH', 'H~~~~~~', 'HnKmH]N', 'HnvzhEH', 'HhfJGE@', 'HhdJGM@', 'Hj~KHeF', 'HhdGHeB', 
-'HhXg[EO', 'HhGG]ES', 'H~Gg]f{', 'H~?g]vs', 'H~@w[Vs', 'Hn_k[^o']
-
-for s in alpha_critical_graph_names:
-    g = Graph(s)
-    g.name(new="alpha_critical_"+ s)
-    add_to_lists(g, alpha_critical_easy, graph_objects)
-
-# All order-7 chromatic_index_critical_graphs (and all are overfull)
-L = ['FhCKG', 'FzCKW', 'FzNKW', 'FlSkG', 'Fn]kG', 'FlLKG', 'FnlkG', 'F~|{G', 'FnlLG', 'F~|\\G', 
-'FnNLG', 'F~^LW', 'Fll\\G', 'FllNG', 'F~l^G', 'F~|^w', 'F~~^W', 'Fnl^W', 'FlNNG', 'F|\\Kg', 
-'F~^kg', 'FlKMG']
-
-for s in L:
-    g=Graph(s)
-    g.name(new="chromatic_index_critical_7_" + s)
-    add_to_lists(g, chromatic_index_critical_graphs, chromatic_index_critical_7, problem_graphs)
-
-# Class 0 pebbling graphs
-import pickle, os, os.path
-try:
-    class0graphs_dict = pickle.load(open("objects-invariants-properties/Objects/class0graphs_dictionary.pickle","r"))
-except:
-    class0graphs_dict = {}
-
-for d in class0graphs_dict:
-    g = Graph(class0graphs_dict[d])
-    g.name(new = d)
-    add_to_lists(g, class0graphs)
-
-class0small = [g for g in class0graphs if g.order() < 30]
-
-alpha_critical_hard = [Graph('Hj\\x{F{')]
-
-chromatic_index_critical_graphs = [edge_critical_5, edge_critical_11_1, edge_critical_11_2, pete_minus]
-
-# Graphs for which some computations are especially slow
-# Meredith graph is 4-reg, class2, non-hamiltonian: http://en.wikipedia.org/wiki/Meredith_graph
-problem_graphs = [graphs.MeredithGraph(), graphs.SchlaefliGraph(), haemers, c3mycielski4, alon_seymour] + class0small + alpha_critical_hard
-
-# Graph objects
-
-p2 = graphs.PathGraph(2)
-p2.name(new="p2")
-add_to_lists(p2, graph_objects)
-
-p3 = graphs.PathGraph(3)
-p3.name(new = "p3")
-add_to_lists(p3, graph_objects)
-
-p4 = graphs.PathGraph(4)
-p4.name(new="p4")
-add_to_lists(p4, graph_objects)
-
-p5 = graphs.PathGraph(5)
-p5.name(new = "p5")
-add_to_lists(p5, graph_objects)
-
-p6 = graphs.PathGraph(6)
-p6.name(new="p6")
-add_to_lists(p6, graph_objects)
-
-"""
-CE to independence_number(x) <= e^(cosh(max_degree(x) - 1))
- and to
-independence_number(x) <= max_degree(x)*min_degree(x) + card_periphery(x)
-"""
-p9 = graphs.PathGraph(9)
-p9.name(new = "p9")
-add_to_lists(p9, graph_objects, counter_examples)
-
-"""
-P29 is a CE to independence_number(x) <=degree_sum(x)/sqrt(card_negative_eigenvalues(x))
- and to
-<= max_degree(x)^e^card_center(x)
- and to
-<= max_degree(x)^2 + card_periphery(x)
-"""
-p29 = graphs.PathGraph(29)
-p29.name(new = "p29")
-add_to_lists(p29, graph_objects, counter_examples)
-
-# CE to independence_number(x) <= 2*cvetkovic(x)*log(10)/log(x.size())
-p102 = graphs.PathGraph(102)
-p102.name(new = "p102")
-add_to_lists(p102, graph_objects, counter_examples)
-
-c4 = graphs.CycleGraph(4)
-c4.name(new="c4")
-add_to_lists(c4, graph_objects)
-
-c6 = graphs.CycleGraph(6)
-c6.name(new = "c6")
-add_to_lists(c6, graph_objects)
-
-# CE to independence_number(x) <= (e^welsh_powell(x) - graph_rank(x))^2
-c22 = graphs.CycleGraph(22)
-c22.name(new = "c22")
-add_to_lists(c22, graph_objects, counter_examples)
-
-# CE to independence_number(x) <= minimum(cvetkovic(x), 2*e^sum_temperatures(x))
-c34 = graphs.CycleGraph(34)
-c34.name(new = "c34")
-add_to_lists(c34, graph_objects, counter_examples)
-
-# CE to independence_number(x) <= residue(x)^(degree_sum(x)^density(x))
-c102 = graphs.CycleGraph(102)
-c102.name(new = "c102")
-add_to_lists(c102, graph_objects, counter_examples)
-
-k3 = graphs.CompleteGraph(3)
-k3.name(new="k3")
-add_to_lists(k3, graph_objects)
-
-k4 = graphs.CompleteGraph(4)
-k4.name(new="k4")
-add_to_lists(k4, graph_objects)
-
-k5 = graphs.CompleteGraph(5)
-k5.name(new="k5")
-add_to_lists(k5, graph_objects)
-
-k6 = graphs.CompleteGraph(6)
-k6.name(new="k6")
-add_to_lists(k6, graph_objects)
-
-k10 = graphs.CompleteGraph(10)
-k10.name(new="k10")
-add_to_lists(k10, graph_objects)
-
-# CE to independence_number(x) >= floor(tan(floor(gutman_energy(x))))
-k37 = graphs.CompleteGraph(37)
-k37.name(new = "k37")
-add_to_lists(k37, graph_objects, counter_examples)
-
-#star with 3 rays, order = 4
-k1_3 = graphs.StarGraph(3)
-k1_3.name(new="k1_3")
-add_to_lists(k1_3, graph_objects)
-
-# CE to independence_number(x) <= minimum(lovasz_theta(x), 2*e^sum_temperatures(x))
-#   and to
-# independence_number(x) <= minimum(floor(lovasz_theta(x)), 2*e^sum_temperatures(x))
-k1_9 = graphs.CompleteBipartiteGraph(1,9)
-k1_9.name(new = "k1_9")
-add_to_lists(k1_9, graph_objects, counter_examples)
-
-# The line graph of k3,3
-k3_3_line_graph = graphs.CompleteBipartiteGraph(3, 3).line_graph()
-k3_3_line_graph.name(new = "k3_3 line graph")
-add_to_lists(k3_3_line_graph, graph_objects)
-
-k5_3=graphs.CompleteBipartiteGraph(5,3)
-k5_3.name(new = "k5_3")
-add_to_lists(k5_3, graph_objects)
-
-#two c4's joined at a vertex
-c4c4=graphs.CycleGraph(4)
-for i in [4,5,6]:
-    c4c4.add_vertex()
-c4c4.add_edge(3,4)
-c4c4.add_edge(5,4)
-c4c4.add_edge(5,6)
-c4c4.add_edge(6,3)
-c4c4.name(new="c4c4")
-add_to_lists(c4c4, graph_objects)
-
-#two c5's joined at a vertex: eulerian, not perfect, not hamiltonian
-c5c5=graphs.CycleGraph(5)
-for i in [5,6,7,8]:
-    c5c5.add_vertex()
-c5c5.add_edge(0,5)
-c5c5.add_edge(0,8)
-c5c5.add_edge(6,5)
-c5c5.add_edge(6,7)
-c5c5.add_edge(7,8)
-c5c5.name(new="c5c5")
-add_to_lists(c5c5, graph_objects)
-
-#triangle plus pendant: not hamiltonian, not triangle-free
-c3p2=graphs.CycleGraph(3)
-c3p2.add_vertex()
-c3p2.add_edge(0,3)
-c3p2.name(new="c3p2")
-
-K4a=graphs.CompleteGraph(4)
-K4b=graphs.CompleteGraph(4)
-K4a.delete_edge(0,1)
-K4b.delete_edge(0,1)
-regular_non_trans = K4a.disjoint_union(K4b)
-regular_non_trans.add_edge((0,0),(1,1))
-regular_non_trans.add_edge((0,1),(1,0))
-regular_non_trans.name(new="regular_non_trans")
-
-c6ee = graphs.CycleGraph(6)
-c6ee.add_edges([(1,5), (2,4)])
-c6ee.name(new="c6ee")
-
-#c5 plus a chord
-c5chord = graphs.CycleGraph(5)
-c5chord.add_edge(0,3)
-c5chord.name(new="c5chord")
-
-#c6ee plus another chord: hamiltonian, regular, vertex transitive
-c6eee = copy(c6ee)
-c6eee.add_edge(0,3)
-c6eee.name(new="c6eee")
-
-#c8 plus one long vertical chord and 3 parallel horizontal chords
-c8chorded = graphs.CycleGraph(8)
-c8chorded.add_edge(0,4)
-c8chorded.add_edge(1,7)
-c8chorded.add_edge(2,6)
-c8chorded.add_edge(3,5)
-c8chorded.name(new="c8chorded")
-
-#c8 plus 2 parallel chords: hamiltonian, tri-free, not vertex-transitive
-c8chords = graphs.CycleGraph(8)
-c8chords.add_edge(1,6)
-c8chords.add_edge(2,5)
-c8chords.name(new="c8chords")
-
-#c8 plus 2 parallel chords: hamiltonian, tri-free, not vertex-transitive
-c8chords = graphs.CycleGraph(8)
-c8chords.add_edge(1,6)
-c8chords.add_edge(2,5)
-c8chords.name(new="c8chords")
-
-prism = graphs.CycleGraph(6)
-prism.add_edge(0,2)
-prism.add_edge(3,5)
-prism.add_edge(1,4)
-prism.name(new="prism")
-
-prismsub = copy(prism)
-prismsub.subdivide_edge(1,4,1)
-prismsub.name(new="prismsub")
-
-# ham, not vertex trans, tri-free, not cartesian product
-prismy = graphs.CycleGraph(8)
-prismy.add_edge(2,5)
-prismy.add_edge(0,3)
-prismy.add_edge(4,7)
-prismy.name(new="prismy")
-
-#c10 with chords, ham, tri-free, regular, planar, vertex transitive
-sixfour = graphs.CycleGraph(10)
-sixfour.add_edge(1,9)
-sixfour.add_edge(0,2)
-sixfour.add_edge(3,8)
-sixfour.add_edge(4,6)
-sixfour.add_edge(5,7)
-sixfour.name(new="sixfour")
-
-#unique 24-vertex fullerene: hamiltonian, planar, not vertex transitive
-c24 = Graph('WsP@H?PC?O`?@@?_?GG@??CC?G??GG?E???o??B???E???F')
-c24.name(new="c24")
-
-#unique 26-atom fullerene: hamiltonian, planar, not vertex trans, radius=5, diam=6
-c26 = Graph('YsP@H?PC?O`?@@?_?G?@??CC?G??GG?E??@_??K???W???W???H???E_')
-c26.name(new="c26")
-
-"""
-The Holton-McKay graph is the smallest planar cubic hamiltonian graph with an edge
-that is not contained in a hamiltonian cycle. It has 24 vertices and the edges (0,3)
-and (4,7) are not contained in a hamiltonian cycle. This graph was mentioned in
-D. A. Holton and B. D. McKay, Cycles in 3-connected cubic planar graphs II, Ars
-Combinatoria, 21A (1986) 107-114.
-
-    sage: holton_mckay
-    holton_mckay: Graph on 24 vertices
-    sage: holton_mckay.is_planar()
-    True
-    sage: holton_mckay.is_regular()
-    True
-    sage: max(holton_mckay.degree())
-    3
-    sage: holton_mckay.is_hamiltonian()
-    True
-    sage: holton_mckay.radius()
-    4
-    sage: holton_mckay.diameter()
-    6
-"""
-holton_mckay = Graph('WlCGKS??G?_D????_?g?DOa?C?O??G?CC?`?G??_?_?_??L')
-holton_mckay.name(new="holton_mckay")
-
-#z1 is a graph that shows up in a sufficient condition for hamiltonicity
-z1 = graphs.CycleGraph(3)
-z1.add_edge(0,3)
-z1.name(new="z1")
-
-#an example of a bipartite, 1-tough, not van_den_heuvel, not hamiltonian graph
-kratsch_lehel_muller = graphs.PathGraph(12)
-kratsch_lehel_muller.add_edge(0,5)
-kratsch_lehel_muller.add_edge(6,11)
-kratsch_lehel_muller.add_edge(4,9)
-kratsch_lehel_muller.add_edge(1,10)
-kratsch_lehel_muller.add_edge(2,7)
-kratsch_lehel_muller.name(new="kratsch_lehel_muller")
-
-#ham, not planar, not anti_tutte
-c6xc6 = graphs.CycleGraph(6).cartesian_product(graphs.CycleGraph(6))
-c6xc6.name(new="c6xc6")
-
-#non-ham, 2-connected, eulerian (4-regular)
-gould = Graph('S~dg?CB?wC_L????_?W?F??c?@gOOOGGK')
-gould.name(new="gould")
-
-#two k5s with single edge removed from each and lines joining these 4 points to a new center point, non-hamiltonian
-throwing = Graph('J~wWGGB?wF_')
-throwing.name(new="throwing")
-
-#k4 plus k2 on one side, open k5 on other, meet at single point in center, non-hamiltonian
-throwing2 = Graph("K~wWGKA?gB_N")
-throwing2.name(new="throwing2")
-
-#similar to throwing2 with pair of edges swapped, non-hamiltonian
-throwing3 = Graph("K~wWGGB?oD_N")
-throwing3.name(new="throwing3")
-
-#graph has diameter != radius but is hamiltonian
-tent = graphs.CycleGraph(4).join(Graph(1),labels="integers")
-tent.name(new="tent")
-
-#c6 with a k4 subgraph, eulerain, diameter = 3, radius=2, hamiltonian
-c6subk4 = graphs.CycleGraph(6)
-c6subk4.add_edge(1,5)
-c6subk4.add_edge(1,4)
-c6subk4.add_edge(2,5)
-c6subk4.add_edge(2,4)
-c6subk4.name(new="c6subk4")
-
-#C5 with chords from one vertex to other 2 (showed up in auto search for CE's): hamiltonian
-bridge = Graph("DU{")
-bridge.name(new="bridge")
-
-#nico found the smallest hamiltonian overfull graph
-non_ham_over = Graph("HCQRRQo")
-non_ham_over.name(new="non_ham_over")
-
-ryan = Graph("WxEW?CB?I?_R????_?W?@?OC?AW???O?C??B???G?A?_??R")
-ryan.name(new="ryan")
-
-inp = Graph('J?`FBo{fdb?')
-inp.name(new="inp")
-
-#p10 joined to 2 points of k4, a CE to conjecture: chromatic_number<=avg degree + 1
-p10k4=Graph('MhCGGC@?G?_@_B?B_')
-p10k4.name(new="p10k4")
-
-#star on 13 points with added edge: CE to alpha <+ dom + girth^2
-s13e = Graph('M{aCCA?_C?O?_?_??')
-s13e.name(new="s13e")
-
-#rp CE to alpha<=2*chi+2*residue, has alpha=25,chi=2,residue=10
-ryan2=graphs.CirculantGraph(50,[1,3])
-ryan2.name(new="circulant_50_1_3")
-
-#CE to alpha <= 2*girth^2+2, star with 22 rays plus extra edge
-s22e = graphs.StarGraph(22)
-s22e.add_edge(1,2)
-s22e.name(new="s22e")
-
-#the unique 100-atom fullerene with minimum independence number of 43 (and IPR, tetrahedral symmetry)
-c100 = Graph("~?@csP@@?OC?O`?@?@_?O?A??W??_??_G?O??C??@_??C???G???G@??K???A????O???@????A????A?G??B?????_????C?G???O????@_?????_?????O?????C?G???@_?????E??????G??????G?G????C??????@???????G???????o??????@???????@????????_?_?????W???????@????????C????????G????????G?G??????E????????@_????????K?????????_????????@?@???????@?@???????@_?????????G?????????@?@????????C?C????????W??????????W??????????C??????????@?@?????????G???????????_??????????@?@??????????_???????????O???????????C?G??????????O???????????@????????????A????????????A?G??????????@_????????????W????????????@_????????????E?????????????E?????????????E?????????????B??????????????O?????????????A@?????????????G??????????????OG?????????????O??????????????GC?????????????A???????????????OG?????????????@?_?????????????B???????????????@_???????????????W???????????????@_???????????????F")
-c100.name(new="c100")
-
-dc64_g6string ="~?@?JXxwm?OJ@wESEYMMbX{VDokGxAWvH[RkTAzA_Tv@w??wF]?oE\?OAHoC_@A@g?PGM?AKOQ??ZPQ?@rgt??{mIO?NSD_AD?mC\
-O?J?FG_FOOEw_FpGA[OAxa?VC?lWOAm_DM@?Mx?Y{A?XU?hwA?PM?PW@?G@sGBgl?Gi???C@_FP_O?OM?VMA_?OS?lSB??PS?`sU\
-??Gx?OyF_?AKOCN`w??PA?P[J??@C?@CU_??AS?AW^G??Ak?AwVZg|?Oy_@?????d??iDu???C_?D?j_???M??[Bl_???W??oEV?\
-???O??_CJNacABK?G?OAwP??b???GNPyGPCG@???"
-dc64 = Graph(dc64_g6string)
-dc64.name(new="dc64")
-
-try:
-    s = load('objects-invariants-properties/Objects/dc1024_g6string.sobj')
-    print "loaded graph dc1024"
-    dc1024 = Graph(s)
-    dc1024.name(new="dc1024")
-except:
-    print "couldn't load dc1024_g6string.sobj"
-
-try:
-    s = load('objects-invariants-properties/Objects/dc2048_g6string.sobj')
-    print "loaded graph dc2048"
-    dc2048 = Graph(s)
-    dc2048.name(new="dc2048")
-except:
-    print "couldn't load dc2048_g6string.sobj"
-
-#graph from delavina's jets paper
-starfish = Graph('N~~eeQoiCoM?Y?U?F??')
-starfish.name(new="starfish")
-
-#difficult graph from INP: order=11, alpha=4, best lower bound < 3
-difficult11 = Graph('J?`FBo{fdb?')
-difficult11.name(new="difficult11")
-
-#c4 joined to K# at point: not KE, alpha=theta=nu=3, delting any vertex gives KE graph
-c5k3=Graph('FheCG')
-c5k3.name(new="c5k3")
-
-#mycielskian of a triangle: CE to conj that chi <= max(clique, nu), chi=4, nu = clique = 3
-c3mycielski = Graph('FJnV?')
-c3mycielski.name(new="c3mycieski")
-
-#4th mycielskian of a triangle, CE to conj chi <= clique + girth, chi = 7, clique = girth = 3
-c3mycielski4 = Graph('~??~??GWkYF@BcuIsJWEo@s?N?@?NyB`qLepJTgRXkAkU?JPg?VB_?W[??Ku??BU_??ZW??@u???Bs???Bw???A??F~~_B}?^sB`o[MOuZErWatYUjObXkZL_QpWUJ?CsYEbO?fB_w[?A`oCM??DL_Hk??DU_Is??Al_Dk???l_@k???Ds?M_???V_?{????oB}?????o[M?????WuZ?????EUjO?????rXk?????BUJ??????EsY??????Ew[??????B`o???????xk???????FU_???????\\k????????|_????????}_????????^_?????????')
-c3mycielski4.name(new="c3mycielski4")
-
-# a PAW is a traingle with a pendant, same as a Z1
-paw=Graph('C{')
-paw.name(new="paw")
-
-binary_octahedron = Graph('L]lw??B?oD_Noo')
-#2 octahedrons, remove one edge from each, add vertex, connect it to deleted edge vertices
-#its regular of degree 4
-binary_octahedron.name(new = "binary_octahedron")
-
-#this graph shows that the cartesian product of 2 KE graphs is not necessarily KE
-# appears in Abay-Asmerom, Ghidewon, et al. "Notes on the independence number in the Cartesian product of graphs." Discussiones Mathematicae Graph Theory 31.1 (2011): 25-35.
-paw_x_paw = paw.cartesian_product(paw)
-paw_x_paw.name(new = "paw_x_paw")
-
-#a KITE is a C4 with a chord
-kite = Graph('Cn')
-kite.name(new="kite")
-
-#a DART is a kite with a pendant
-dart = Graph('DnC')
-dart.name(new="dart")
-
-# CE to ((is_chordal)^(is_forest))->(has_residue_equals_alpha)
-ce2=Graph("HdGkCA?")
-ce2.name(new = "ce2")
-
-# CE to ((~(is_planar))&(is_chordal))->(has_residue_equals_alpha)
-ce4=Graph("G~sNp?")
-ce4.name(new = "ce4")
-
-# CE to (((is_line_graph)&(is_cartesian_product))|(is_split))->(has_residue_equals_alpha)
-ce5=Graph("X~}AHKVB{GGPGRCJ`B{GOO`C`AW`AwO`}CGOO`AHACHaCGVACG^")
-ce5.name(new = "ce5")
-
-# CE to (is_split)->((order_leq_twice_max_degree)&(is_chordal))
-ce6 = Graph("H??E@cN")
-ce6.name(new = "ce6")
-
-# CE to (has_residue_equals_alpha)->((is_bipartite)->(order_leq_twice_max_degree))
-ce7 = Graph("FpGK?")
-ce7.name(new = "ce7")
-
-# CE to ((has_paw)&(is_circular_planar))->(has_residue_equals_alpha)
-ce8 = Graph('IxCGGC@_G')
-ce8.name(new = "ce8")
-
-# CE to ((has_H)&(is_forest))->(has_residue_equals_alpha)
-ce9 = Graph('IhCGGD?G?')
-ce9.name(new = "ce9")
-
-# CE to (((is_eulerian)&(is_planar))&(has_paw))->(has_residue_equals_alpha)
-ce10=Graph('KxkGGC@?G?o@')
-ce10.name(new = "ce10")
-
-# CE to (has_alpha_residue_equal_two)->((is_perfect)|(is_regular))
-ce11 = Graph("E|OW")
-ce11.name(new = "ce11")
-
-# CE to (((is_cubic)&(is_triangle_free))&(is_H_free))->(has_residue_equals_two)
-ce12 = Graph("Edo_")
-ce12.name(new = "ce12")
-
-# CE to ((diameter_equals_twice_radius)&(is_claw_free))->(has_residue_equals_two)
-ce13 = Graph("ExOG")
-ce13.name(new = "ce13")
-
-# CE to (~(matching_covered))->(has_residue_equals_alpha)
-ce14 = Graph('IhCGGC_@?')
-ce14.name(new = "IhCGGC_@?")
-
-"""
-CE to independence_number(x) <= 10^order_automorphism_group(x)
-
-    sage: order(ce15)
-    57
-    sage: independence_number(ce15)
-    25
-"""
-ce15 = Graph("x??C?O?????A?@_G?H??????A?C??EGo?@S?O@?O??@G???CO???CAC_??a?@G?????H???????????O?_?H??G??G??@??_??OA?OCHCO?YA????????A?O???G?O?@????OOC???_@??????MCOC???O_??[Q??@???????O??_G?P?GO@A?G_???A???A@??g???W???@CG_???`_@O??????@?O@?AGO?????C??A??F??????@C????A?E@L?????P@`??")
-ce15.name(new = "ce15")
-
-# CE to independence_number(x) <= 2*maximum(welsh_powell(x), max_even_minus_even_horizontal(x))
-ce16 = Graph("mG???GP?CC?Aa?GO?o??I??c??O??G?ACCGW@????OC?G@?_A_W_OC@??@?I??O?_AC?Oo?E@_?O??I??B_?@_A@@@??O?OC?GC?CD?C___gAO?G??KOcGCiA??SC????GAVQy????CQ?cCACKC_?A?E_??g_AO@C??c??@@?pY?G?")
-ce16.name(new = "ce16")
-
-# CE to independence_number(x) >= 1/2*cvetkovic(x)
-ce17 = Graph("S??wG@@h_GWC?AHG?_gMGY_FaIOk@?C?S")
-ce17.name(new = "ce17")
-
-# CE to independence_number(x) >= matching_number - sigma_2
-ce18 = Graph("cGO_?CCOB@O?oC?sTDSOCC@O???W??H?b???hO???A@CCKB??I??O??AO@CGA???CI?S?OGG?ACgQa_Cw^GP@AID?Gh??ogD_??dR[?AG?")
-ce18.name(new = "ce18")
-
-# CE to independence_number(x) <= maximum(max_even_minus_even_horizontal(x), radius(x)*welsh_powell(x))
-ce19 = Graph('J?@OOGCgO{_')
-ce19.name(new = "ce19")
-
-# CE to independence_number(x) <= card_center(x) + max_even_minus_even_horizontal(x) + 1
-ce20 = Graph('M?CO?k?OWEQO_O]c_')
-ce20.name(new = "ce20")
-
-# CE to independence_number(x) <= median_degree(x)^2 + card_periphery(x)
-ce21 = Graph('FiQ?_')
-ce21.name(new = "ce21")
-
-# CE to independence_number(x) <= brinkmann_steffen(x) + max_even_minus_even_horizontal(x) + 1
-ce22 = Graph('Ss?fB_DYUg?gokTEAHC@ECSMQI?OO?GD?')
-ce22.name(new = "ce22")
-
-# CE to independence_number(x) <= inverse_degree(x) + order_automorphism_group(x) + 1
-ce23 = Graph("HkIU|eA")
-ce23.name(new = "ce23")
-
-# CE to independence_number(x) <= ceil(eulerian_faces(x)/diameter(x)) +max_even_minus_even_horizontal(x)
-ce24 = Graph('JCbcA?@@AG?')
-ce24.name(new = "ce24")
-
-# CE to independence_number(x) <= floor(e^(maximum(max_even_minus_even_horizontal(x), fiedler(x))))
-ce25 = Graph('OX??ZHEDxLvId_rgaC@SA')
-ce25.name(new = "ce25")
-
-# CE to independence_number(x) <= maximum(card_periphery(x), radius(x)*welsh_powell(x))
-ce26 = Graph("NF?_?o@?Oa?BC_?OOaO")
-ce26.name(new = "ce26")
-
-# CE to independence_number(x) <= floor(average_distance(x)) + maximum(max_even_minus_even_horizontal(x), brinkmann_steffen(x))
-ce27 = Graph("K_GBXS`ysCE_")
-ce27.name(new = "ce27")
-
-# CE to independence_number(x) <= minimum(annihilation_number(x), 2*e^sum_temperatures(x))
-ce28 = Graph("g??O?C_?`?@?O??A?A????????C?????G?????????A@aA??_???G??GA?@????????_???GHC???CG?_???@??_??OB?C?_??????_???G???C?O?????O??A??????G??")
-ce28.name(new = "ce28")
-
-# CE to independence_number(x) <= maximum(2*welsh_powell(x), maximum(max_even_minus_even_horizontal(x), laplacian_energy(x)))
-ce29 = Graph("P@g??BSCcIA???COcSO@@O@c")
-ce29.name(new = "ce29")
-
-# CE to independence_number(x) <= maximum(order_automorphism_group(x), 2*cvetkovic(x) - matching_number(x))
-ce30 = Graph("G~q|{W")
-ce30.name(new = "ce30")
-
-# CE to independence_number(x) <= max_even_minus_even_horizontal(x) + min_degree(x) + welsh_powell(x)
-ce31 = Graph("VP??oq_?PDOGhAwS??bSS_nOo?OHBqPi?I@AGP?POAi?")
-ce31.name(new = "ce31")
-
-# CE to independence_number(x) >= order(x)/szekeres_wilf(x)
-ce32 = Graph('H?`@Cbg')
-ce32.name(new = "ce32")
-
-# CE to independence_number(x) <= max_even_minus_even_horizontal(x) + minimum(card_positive_eigenvalues(x), card_center(x) + 1)
-ce33 = Graph("O_aHgP_kVSGOCXAiODcA_")
-ce33.name(new = "ce33")
-
-# CE to independence_number(x) <= card_center(x) + maximum(diameter(x), card_periphery(x))
-ce34 = Graph('H?PA_F_')
-ce34.name(new = "ce34")
-
-# CE to independence_number(x) <= card_center(x) + maximum(diameter(x), card_periphery(x))ce35 = Graph("")
-ce35 = Graph("HD`cgGO")
-ce35.name(new = "ce35")
-
-# CE to independence_number(x) >= max_degree(x) - order_automorphism_group(x)
-ce36 = Graph('ETzw')
-ce36.name(new = "ce36")
-
-# CE to independence_number(x) <= maximum(card_center(x), diameter(x)*max_degree(x))
-ce37 = Graph("~?AA?G?????@@??@?A???????????O??????????G_?A???????????????A?AO?????????G???G?@???@???O?????????????C???????_???????C?_?W???C????????_??????????????????_???????_???O????????D??????????C????????GCC???A??G??????A@??A??@G???_?????@_??????_??G???K??????A????C??????????A???_?A????`??C_O????G????????????A?G???????????????????O?????C??????@???__?@O_G??C????????OA?????????????????????????GA_GA????O???_??O??O?G??G?_C???@?G???O???_?O???_??????C???????????????E_???????????????_@???O??????CC???O?????????OC_????_A????????_?G??????O??????_??????_?I?O??????A???????O?G?O???C@????????????_@????C?????@@???????C???O??A?????_??????A_??????????A?G????AB???A??C?G??????????G???A??@?A???????@???????D?_????B????????????????????g?C???C????G????????@??????@??A????????@????_??_???o?????????@????????????_???????A??????C????A?????C????O????@?@???@?A_????????CA????????????????H???????????????????O????_??OG??Ec?????O??A??_???_???O?C??`?_@??@??????O????G????????????A????@???_?????????_?A???AAG???O????????????????????C???_???@????????????_??H???A??W?O@????@_???O?_A??O????OG???????G?@??G?C?????G?????????@?????????G?O?????G???????_?????????@????@?????????G????????????C?G?????????_C?@?A????G??GA@????????????@?????C??G??????_?????????_@?????@???A?????@?????????????????CG??????_?????@???????@C???O????_`?????OA?G??????????????Q?A?????????????A????@C?????GO??_?C???????O???????@?G?A????O??G???_????_?????A?G_?C?????????C?")
-ce37.name(new = "ce37")
-
-# CE to independence_number(x) <= abs(-card_center(x) + min_degree(x)) + max_even_minus_even_horizontal(x)
-ce38 = Graph('FVS_O')
-ce38.name(new = "ce38")
-
-# CE to independence_number(x) <= abs(-card_center(x) + max_degree(x)) + max_even_minus_even_horizontal(x)
-ce39 = Graph("FBAuo")
-ce39.name(new = "ce39")
-
-# CE to independence_number(x) <= floor(inverse_degree(x)) + order_automorphism_group(x) + 1
-ce40 = Graph('Htji~Ei')
-ce40.name(new = "ce40")
-
-# CE to independence_number(x) <= maximum(girth(x), card_center(x) + card_periphery(x))
-ce41 = Graph("FhX?G")
-ce41.name(new = "ce41")
-
-# CE to independence_number(x) <= card_center(x) + maximum(residue(x), card_periphery(x))
-ce42 = Graph('GP[KGC')
-ce42.name(new = "ce42")
-
-# CE to independence_number(x) <= maximum(girth(x), (barrus_bound(x) - order_automorphism_group(x))^2)
-ce43 = Graph("Exi?")
-ce43.name(new = "ce43")
-
-# CE to independence_number(x) <= (brinkmann_steffen(x) - szekeres_wilf(x))^2 + max_even_minus_even_horizontal(x)
-ce44 = Graph('GGDSsg')
-ce44.name(new = "ce44")
-
-# CE to independence_number(x) <= maximum(max_even_minus_even_horizontal(x), radius(x)*szekeres_wilf(x))
-ce45 = Graph("FWKH?")
-ce45.name(new = "ce45")
-
-# CE to independence_number(x) <= maximum(card_periphery(x), radius(x)*szekeres_wilf(x))
-ce46 = Graph('F`I`?')
-ce46.name(new = "ce46")
-
-# CE to independence_number(x) <= maximum(card_periphery(x), diameter(x) + inverse_degree(x))
-ce47 = Graph("KVOzWAxewcaE")
-ce47.name(new = "ce47")
-
-# CE to independence_number(x) <= maximum(card_periphery(x), max_even_minus_even_horizontal(x) + min_degree(x))
-ce48 = Graph('Iq]ED@_s?')
-ce48.name(new = "ce48")
-
-# CE to independence_number(x) >= sqrt(card_positive_eigenvalues(x))
-ce49 = Graph("K^~lmrvv{~~Z")
-ce49.name(new = "ce49")
-
-# CE to  independence_number(x) <= max_degree(x) + maximum(max_even_minus_even_horizontal(x), sigma_2(x))
-ce50 = Graph('bCaJf?A_??GY_O?KEGA???OMP@PG???G?CO@OOWO@@m?a?WPWI?G_A_?C`OIG?EDAIQ?PG???A_A?C??CC@_G?GDI]CYG??GA_A??')
-ce50.name(new = "ce50")
-
-# CE to independence_number(x) >= matching_number(x) - order_automorphism_group(x) - 1
-ce51 = Graph("Ivq~j^~vw")
-ce51.name(new = "ce51")
-
-# CE to independence_number(x) >= order(x)/szekeres_wilf(x)
-ce52 = Graph('H?QaOiG')
-ce52.name(new = "ce52")
-
-# CE to independence_number(x) >= matching_number(x) - sigma_2(x) - 1
-ce53 = Graph("]?GEPCGg]S?`@??_EM@OTp?@E_gm?GW_og?pWO?_??GQ?A?^HIRwH?Y?__BC?G?[PD@Gs[O?GW")
-ce53.name(new = "ce53")
-
-# CE to independence_number(x) >= -average_distance(x) + ceil(lovasz_theta(x))
-ce54 = Graph('lckMIWzcWDsSQ_xTlFX?AoCbEC?f^xwGHOA_q?m`PDDvicEWP`qA@``?OEySJX_SQHPc_H@RMGiM}`CiG?HCsm_JO?QhI`?ARLAcdBAaOh_QMG?`D_o_FvQgHGHD?sKLEAR^ASOW~uAUQcA?SoD?_@wECSKEc?GCX@`DkC')
-ce54.name(new = "ce54")
-
-# CE to independence_number(x) >= -card_periphery(x) + matching_number(x)
-ce55 = Graph("I~~~~~~zw")
-ce55.name(new = "ce55")
-
-# CE to independence_number(x) >= lovasz_theta(x)/edge_con(x)
-ce56 = Graph('HsaGpOe')
-ce56.name(new = "ce56")
-
-# CE to independence_number(x) >= minimum(max_degree(x), floor(lovasz_theta(x)))
-ce57 = Graph("^?H{BDHqHosG??OkHOhE??B[CInU?@j_A?CoA^azGPLcb_@GEYYRPgG?K@gdPAg?d@_?_sGcED`@``O")
-ce57.name(new = "ce57")
-
-# CE to independence_number>= barrus_bound(x) - max(card_center(x), card_positive_eigenvalues(x))
-ce58 = Graph('Sj[{Eb~on~nls~NJWLVz~~^|{l]b\uFss')
-ce58.name(new = "ce58")
-
-# CE to independence_number(x) >= floor(tan(barrus_bound(x) - 1))
-ce59 = Graph("RxCWGCB?G?_B?@??_?N??F??B_??w?")
-ce59.name(new = "ce59")
-
-# CE to independence_number(x) >= -1/2*diameter(x) + lovasz_theta(x)
-ce60 = Graph('wSh[?GCfclJm?hmgA^We?Q_KIXbf\@SgDNxpwHTQIsIB?MIDZukArBAeXE`vqDLbHCwf{fD?bKSVLklQHspD`Lo@cQlEBFSheAH?yW\YOCeaqmOfsZ?rmOSM?}HwPCIAYLdFx?o[B?]ZYb~IK~Z`ol~Ux[B]tYUE`_gnVyHRQ?{cXG?k\BL?vVGGtCufY@JIQYjByg?Q?Qb`SKM`@[BVCKDcMxF|ADGGMBW`ANV_IKw??DRkY\KOCW??P_?ExJDSAg')
-ce60.name(new = "ce60")
-
-# CE to independence_number(x) <= maximum(card_negative_eigenvalues(x), max_common_neighbors(x) + max_even_minus_even_horizontal(x))
-ce61 = Graph("KsaAA?OOC??C")
-ce61.name(new = "ce61")
-
-# CE to independence_number(x) >= minimum(floor(lovasz_theta(x)), tan(spanning_trees_count(x)))
-ce62 = Graph("qWGh???BLQcAH`aBAGCScC@SoBAAFYAG?_T@@WOEBgRC`oSE`SG@IoRCK[_K@QaQq?c@?__G}ScHO{EcCa?K?o?E?@?C[F_@GpV?K_?_?CSW@D_OCr?b_XOag??C@gGOGh??QFoS?@OHDAKWIX_OBbHGOl??\Cb@?E`WehiP@IGAFC`GaCgC?JjQ???AGJgDJAGsdcqEA_a_q?")
-ce62.name(new = "ce62")
-
-# CE to independence_number(x) >= diameter(x)/different_degrees(x)
-ce63 = Graph("KOGkYBOCOAi@")
-ce63.name(new = "ce63")
-
-# CE to independence_number(x) >= -max_common_neighbors(x) + min_degree(x)
-ce64 = Graph('`szvym|h~RMQLTNNiZzsgQynDR\p~~rTZXi~n`kVvKolVJfP}TVEN}Thj~tv^KJ}D~VqqsNy|NY|ybklZLnz~TfyG')
-ce64.name(new = "ce64")
-
-# CE to independence_number(x) >= -10^different_degrees(x) + matching_number(x)
-ce65 = Graph("W~~~~~~~~~~~~~~~~~~~~~~~~~~~~~~~~~~~~~~~~~~~~~~")
-ce65.name(new = "ce65")
-
-# CE to independence_number(x) >= girth^max_degree+1
-ce66 = Graph("~?@EG??????????@G????_???a???C????????@???A???????G??????C?GCG????????A???C@??????@????O??A??C?????_??O???CA???c??_?_?@????A????@??????C???C?G?O?C???G?????????O?_G?C????G??????_?????@??G???C??????O?GA?????O???@????????A?G?????????_C???????@??G??@??_??IA@???????G?@??????@??_?@????C??G???_????O???P???@???o??????O?????S?O???A???G?????c_?????D?????A???A?????G@???????O???H????O????@@????@K????????C??C?????G??")
-ce66.name(new = "ce66")
-
-# CE to independence_number(x) <= maximum(cycle_space_dimension(x), floor(lovasz_theta(x)))
-ce67 = Graph("G??EDw")
-ce67.name(new = "ce67")
-
-# CE to independence_number(x) >= minimum(card_positive_eigenvalues(x), 2*card_zero_eigenvalues(x))
-ce68 = Graph('HzzP|~]')
-ce68.name(new = "ce68")
-
-# CE to independence_number(x) <= maximum(max_degree(x), radius(x)^card_periphery(x))
-ce69 = Graph("F?BvO")
-ce69.name(new = "ce69")
-
-# CE to independence_number(x) >= floor(lovasz_theta(x))/vertex_con(x)
-ce70 = Graph('~?@Z??????O?M??`S??A?`?A?????@????`?????A?A?????A@????GO?@@??A_????????O_???I@_??G??A?`?C????????@???????????@??C?@?????O??@??CA??A?D??G?_?????_Q@G????C?_?A??@???O????G?O?G?_?????CoG?G???X??C???_CAG_C??????G?????@?Ao?????C???A??????_??SG??cOC??????????Ao????????_?????G???????D?????C??_?B?????a??_???????G?@?????C??????C?c?????G_?_??G??_Q????C????B?_CG????AGC???G?O??_I????@??????_??a??@?O_G??O??aA@@?????EA???@???????@???????O?O??@??`_G???????GCA?_GO????_?_????????????_??I?@?C???@????????G?aG??????W????@PO@???oC?CO???_??G?@@?CO??K???C@??O???@????D?????A?@G?G?O???_???????Ao??AC???G?_???G????????A??????_?p???W?A?Ao@?????_?????GA??????????????_?C??????@O????_@??O@Gc@??????????A_??????')
-ce70.name(new = "ce70")
-
-# CE to independence_number(x) <= maximum(matching_number(x), critical_independence_number(x))
-ce71 = Graph('ECYW')
-ce71.name(new = "ce71")
-
-# CE to independence_number(x)>=-1/2*x.diameter() + x.lovasz_theta()
-ce72 = Graph('fdSYkICGVs_m_TPs`Fmj_|pGhC@@_[@xWawsgEDe_@g`TC{P@pqGoocqOw?HBDS[R?CdG\e@kMCcgqr?G`NHGXgYpVGCoJdOKBJQAsG|ICE_BeMQGOwKqSd\W?CRg')
-ce72.name(new = "ce72")
-
-# CE to independence_number(x) >= minimum(floor(lovasz_theta(x)), max_even_minus_even_horizontal(x) + 1)
-ce73 = Graph('h???_?CA?A?@AA????OPGoC@????A@?A?_C?C?C_A_???_??_G????HG????c?G_?G??HC??A@GO?G?A@A???_@G_?_G_GC_??E?O?O`??@C?@???O@?AOC?G?H??O?P??C_?O_@??')
-ce73.name(new = "ce73")
-
-# CE to independence_number(x) >= minimum(diameter(x), lovasz_theta(x))
-ce74 = Graph("FCQb_")
-ce74.name(new = "ce74")
-
-# CE to independence_number(x) >= minimum(girth(x), floor(lovasz_theta(x)))
-ce75 = Graph('E?Bw')
-ce75.name(new = "ce75")
-
-# CE to independence_number(x) <= maximum(average_distance(x), max_even_minus_even_horizontal(x))*sum_temperatures(x)
-ce76 = Graph("~?@DS?G???G_?A_?OA?GC??oa?A@?@?K???L?_?S_??CCSA_g???@D?????_?A??EO??GAOO_@C`???O?_CK_???_o_?@O??XA???AS???oE`?A?@?CAa?????C?G??i???C@qo?G?Og?_O?_?@???_G????o?A_@_?O?@??EcA???__?@GgO?O@oG?C?@??CIO?_??G??S?A?@oG_K?@C??@??QOA?C????AOo?p?G???oACAOAC@???OG??qC???C??AC_G?@??GCHG?AC@?_@O?CK?@?B???AI??OO_S_a_O??????AO?OHG?@?????_???EGOG??@?EF@?C?Pc?????C?W_PA?O@?_?@A@??OD_C?@?@?A??CC?_?i@?K?_O_CG??A?")
-ce76.name(new = "ce76")
-
-# CE to independence_number(x) <= maximum(matching_number(x), critical_independence_number(x))
-ce77 = Graph("iF\ZccMAoW`Po_E_?qCP?Ag?OGGOGOS?GOH??oAAS??@CG?AA?@@_??_P??G?SO?AGA??M????SA????I?G?I???Oe?????OO???_S?A??A????ECA??C?A@??O??S?@????_@?_??S???O??")
-ce77.name(new = "ce77")
-
-# CE to independence_number(x) <= maximum(max_degree(x), radius(x)^card_periphery(x))
-ce78 = Graph("G_aCp[")
-ce78.name(new = "ce78")
-
-# CE to independence_number(x) <= residue(x)^2
-ce79 = Graph('J?B|~fpwsw_')
-ce79.name(new = "ce79")
-
-# CE to independence_number(x) <= 10^(card_center(x)*log(10)/log(sigma_2(x)))
-ce80 = Graph('T?????????????????F~~~v}~|zn}ztn}zt^')
-ce80.name(new = "ce80")
-
-# CE to independence_number(x) <= diameter(x)^card_periphery(x)
-ce81 = Graph('P?????????^~v~V~rzyZ~du{')
-ce81.name(new = "ce81")
-
-# CE to independence_number(x) <= radius(x)*residue(x) + girth(x)
-ce82 = Graph('O????B~~^Zx^wnc~ENqxY')
-ce82.name(new = "ce82")
-
-"""
-CE to independence_number(x) <= minimum(lovasz_theta(x), residue(x)^2)
-    and
-    <= minimum(annihilation_number(x), residue(x)^2)
-    and
-    <= minimum(fractional_alpha(x), residue(x)^2)
-    and
-    <= minimum(cvetkovic(x), residue(x)^2)
-    and
-    <= minimum(residue(x)^2, floor(lovasz_theta(x)))
-    and
-    <= minimum(size(x), residue(x)^2)
-"""
-ce83 = Graph('LEYSrG|mrQ[ppi')
-ce83.name(new = "ce83")
-
-# CE to independence_number(x) <= maximum(laplacian_energy(x), brinkmann_steffen(x)^2)
-ce84 = Graph('~?@r?A??OA?C??????@?A????CC?_?A@????A?@???@?S?O????AO??????G???????C????????C?C???G?????_??????_?G?????O?A?_?O?O@??O???T@@??????O????C_???C?CO???@??@?@???_???O??O??A??O???O?A?OB?C?AD???C`?B?__?_????????Q?C??????????????_???C??_???A?gO??@C???C?EC?O??GG`?O?_?_??O????_?@?GA?_????????????G????????????????????AO_?C?????????P?IO??I??OC???O????A??AC@AO?o????????o@??O?aI?????????_A??O??G??o?????????_??@?????A?O?O?????G?????H???_????????A??a?O@O?_?D???????O@?????G???GG?CA??@?A@?A????GA?@???G??O??A??????AA???????O??_c??@???A?????_????@CG????????????A???A???????A?W???B????@?????HGO???????_@_?????C??????????_a??????_???????@G?@O?@@_??G@???????GG?O??A??????@????_??O_?_??CC?B???O??@????W??`AA????O??_?????????????????_???A??????@G??????I@C?G????????A@?@@?????C???p???????????????????G?_G????Z?A????_??????G????Q????@????????_@O????@???_QC?A??@???o???G???@???????O???CC??O?D?O?@C????@O?G?????A??@C???@????O?????????_??C??????_?@????O??????O?Y?C???_?????A??@OoG???????A???G??????CC??A?A?????????????????GA_???o???G??O??C???_@@??????@?????G??????????O???@O???????????A????S??_o????????A??B??????_??C????C?')
-ce84.name(new = "ce84")
-
-# CE to independence_number(x) <= girth(x)^ceil(laplacian_energy(x))
-ce85 = Graph('bd_OPG_J_G?apBB?CPk@`X?hB_?QKEo_op`C?|Gc?K_?P@GCoGPTcGCh?CBIlqf_GQ]C_?@jlFP?KSEALWGi?bIS?PjO@?CCA?OG?')
-ce85.name(new = "ce85")
-
-# CE to independence_number(x) <= diameter(x)*residue(x) + different_degrees(x)
-ce86 = Graph('SK|KWYc|^BJKlaCnMH^ECUoSC[{LHxfMG')
-ce86.name(new = "ce86")
-
-# CE to independence_number(x) <= maximum(max_common_neighbors(x), girth(x)^laplacian_energy(x))
-ce87 = Graph('~?@iA?B@@b?[a??oHh_gC?@AGD?Wa???_E@_@o_AkGA@_o?_h??GG??cO??g?_?SD?d@IW?s?P_@@cSG?_B??d?CSI?OCQOH_?bo?CAaC???pGC@DO@?PHQOpO??A?_A@K[PC@?__???@OSCOGLO?oOAAA?IOX@??GC?O?P??oA_?KPIK?Q@A?sQC???LA???aQOC_AeG?Q?K_Oo?AB?OU?COD?VoQ?@D????A?_D?CAa?@@G?C??CGHcCA_cB?@c@_O?H??_@?@OWGGCo??AGC??AQ?QOc???Ow_?C[?O@@G_QH?H?O???_I@@PO????FAGk??C?ka@D@I?P?CooC@_O@?agAE??CpG?AA_`OO??_?Q?AiOQEK?GhB@CAOG?G?CC??C@O@GdC__?OIBKO?aOD_?OG???GACH@?b?@?B_???WPA?@_?o?XQQ?ZI_@?O_o_?@O??EDGOBEA??_aOSQsCO@?_DD`O??D?JaoP?G?AOQOCAS?k??S?c@?XW?QCO??_OAGOWc__G?_??G??L@OP?b?O?GCCMAH????????@@?A?C@oDaGG?Wk@H@OM?_A?IOu`SG?E@??W?I@EQA@@_@Wa?@?_??C??AAAiGQG@@?`@oA?_??OgC?K_G??G`?@S@B?A?HWc?HG??`gO???A?W?A?O?MpS??D?GS?GDC_??I@??IPAOdk`?CG??A?pPAgIDlCYCTSDgg?@FW?DI?O_OW?_S??AAQB_OOCF????XS_?@l_kAw__Ea?O?C_CGO??EG??WLb@_H??OCaAET@S?@?I???_??LaO_HCYG@G_G?_?_C???os?_G?OO@s_??_?_GGE`Os??_GCa?DWO?A@?@_CB`MOBCGIC???GKA_c?@BSh??@?RC[?eg?@hOC?_?BeGOaC?AWOSCm@G?A??A?G?Ga_')
-ce87.name(new = "ce87")
-
-# CE to independence_number(x) <= maximum(radius(x), max_degree(x))^2
-ce88 = Graph('h@`CA???GH?AAG?OW@@????E???O?O???PO?O?_?G??`?O_???@??E?E??O??A?S@???S???????U?GAI???A?DA??C?C@??PA?A???_C_?H?AA??_C??DCO?C???_?AAG??@O?_?G')
-ce88.name(new = "ce88")
-
-# CE to independence_number(x) <= max_degree(x) + maximum(max_even_minus_even_horizontal(x), geometric_length_of_degree_sequence(x))
-ce89 = Graph("_qH?S@??`??GG??O?_?C?_??@??@??G??C??_??C????O??G???@????O???A???@????C???C?????G????")
-ce89.name(new = "ce89")
-
-# CE to independence_number(x) >= floor(arccosh(lovasz_theta(x)))^2
-ce90 = Graph("~?@Td|wi\\fbna~}wepkkbXcrW}\\~NvtLKpY\\J_Ub^~yM~^tHnM}jPffKkqnijvxD@xa{UOzzvr?L^PFi||yt@OQ\YU{Vh]tWzwzpj\\n|kR]`Y}RpCvxk{rEMRP\\}|}dNdNtbO~yrkgMxlOXr|FvQ{tvfKKnHrp^}jV\\B^n\\LvLZeyX}QSKN^sm~yl\\[NJZXqdk]O|^zHl~vC{w`Nsn}x]utqrJozKXV|eIUUPv~ydc}]xJNWZjW|lpYm}{Jf~JWMixb^t]e|S~B[vKc{K[Kjut~}Kj~iAl\\tVNgyZadvoA}rdTlr\\\\wNr^^kJzrp|qlVy]siKncI~`oNm|ul\\PxDRyzddDzrjUn~ciOgbR}p~Cz|~MlxYoEVnVuZkxJgvmtE]]}~PRp[He]oBQz]PVJ~gVnvSUR|QF|`lomFh[j|jIaS~vh~_rYiiK}FnEW}ovnntxtRFBakzvwn[biJhNvf|VDV?m~Y]ndmfJQ|M@QvnNf~MCyn~{HSU~fvEv~@}u|spOXzTVNY\\kjDNt\\zRMXxU|g|XrzFzDYiVvho}bQbyfI{{w[_~nrm}J~LhwH}TNmfM^}jqajl_ChY]M}unRK\\~ku")
-ce90.name(new = "ce90")
-
-# CE to independence_number(x) <= maximum(2*welsh_powell(x), max_even_minus_even_horizontal(x)^2)
-ce91 = Graph("q?}x{k\FGNCRacDO`_gWKAq?ED?Qc?IS?Da?@_E?WO_@GOG@B@?Cc?@@OW???qO?@CC@?CA@C?E@?O?KK???E??GC?CO?CGGI??@?cGO??HG??@??G?SC???AGCO?KAG???@O_O???K?GG????WCG??C?C??_C????q??@D??AO???S????CA?a??A?G??IOO????B?A???_??")
-ce91.name(new = "ce91")
-
-# CE to independence_number(x) >= -max_common_neighbors(x) + min_degree(x) - 1
-ce92 = Graph("qR}fexr{J\\innanomndYrzmy^p~Ri]c]lA{~jVurv]n~reCed~|j{TtvnMtB~nZFrz{wUnV^fzV\\rUlt|qvJubnFwWSxxzfZ}Btj`yV~rv\\nknwl~Z?T]{qwn~bFzh^\\{Ezv}p~I^RV|oXe~knL~x^nNtvYlrezLX^tj{S^Rflqqv]e|S^}vpbe~Ni]m]}zfbZolnPl{N~}]X?")
-ce92.name(new = "ce92")
-
-#CE to: alpha >= diameter for regular graphs
-ce93 = Graph('_t???CA???_B?E?@??WAB?G??_GA?W?????@???W??B???A???BA??@__???G??@A???LA???AW???@_???G')
-ce93.name(new = "ce93")
-
-#a K5 with a pendant, CE to dirac => regular or planar conjecture
-k5pendant = Graph('E~}?')
-k5pendant.name(new="k5pendant")
-
-#same as H
-killer = Graph('EgSG')
-killer.name(new="killer")
-
-#alon_seymour graph: CE to the rank-coloring conjecture, 56-regular, vertex_trans, alpha=2, omega=22, chi=chi'=edge_connect=56
-alon_seymour=Graph([[0..63], lambda x,y : operator.xor(x,y) not in (0,1,2,4,8,16,32,63)])
-alon_seymour.name(new="alon_seymour")
-
-#moser spindle
-moser = Graph('Fhfco')
-moser.name(new = "moser")
-
-#Holt graph is smallest graph which is edge-transitive but not arc-transitive
-holt = graphs.HoltGraph()
-holt.name(new = "holt")
-
-golomb = Graph("I?C]dPcww")
-golomb.name(new = "golomb")
-
-edge_critical_5=graphs.CycleGraph(5)
-edge_critical_5.add_edge(0,3)
-edge_critical_5.add_edge(1,4)
-edge_critical_5.name(new="edge_critical_5")
-
-#a CE to alpha >= min{e-n+1,diameter}
-heather = graphs.CompleteGraph(4)
-heather.add_vertex()
-heather.add_vertex()
-heather.add_edge(0,4)
-heather.add_edge(5,4)
-heather.name(new="heather")
-
-#residue = alpha = 3, a CE to conjecture that residue=alpha => is_ore
-ryan3=graphs.CycleGraph(15)
-for i in range(15):
-    for j in [1,2,3]:
-        ryan3.add_edge(i,(i+j)%15)
-        ryan3.add_edge(i,(i-j)%15)
-ryan3.name(new="ryan3")
-
-#sylvester graph: 3-reg, 3 bridges, no perfect matching (why Petersen theorem requires no more than 2 bridges)
-sylvester = Graph('Olw?GCD@o??@?@?A_@o`A')
-sylvester.name(new="sylvester")
-
-fork=graphs.PathGraph(4)
-fork.add_vertex()
-fork.add_edge(1,4)
-fork.name(new="fork")
-
-#one of the 2 order 11 chromatic edge-critical graphs discovered by brinkmann and steffen
-edge_critical_11_1 = graphs.CycleGraph(11)
-edge_critical_11_1.add_edge(0,2)
-edge_critical_11_1.add_edge(1,6)
-edge_critical_11_1.add_edge(3,8)
-edge_critical_11_1.add_edge(5,9)
-edge_critical_11_1.name(new="edge_critical_11_1")
-
-#one of the 2 order 11 chromatic edge-critical graphs discovered by brinkmann and steffen
-edge_critical_11_2 = graphs.CycleGraph(11)
-edge_critical_11_2.add_edge(0,2)
-edge_critical_11_2.add_edge(3,7)
-edge_critical_11_2.add_edge(6,10)
-edge_critical_11_2.add_edge(4,9)
-edge_critical_11_2.name(new="edge_critical_11_2")
-
-#chromatic_index_critical but not overfull
-pete_minus=graphs.PetersenGraph()
-pete_minus.delete_vertex(9)
-pete_minus.name(new="pete_minus")
-
-"""
-The Haemers graph was considered by Haemers who showed that alpha(G)=theta(G)<vartheta(G).
-The graph is a 108-regular graph on 220 vertices. The vertices correspond to the 3-element
-subsets of {1,...,12} and two such vertices are adjacent whenever the subsets
-intersect in exactly one element.
-
-    sage: haemers
-    haemers: Graph on 220 vertices
-    sage: haemers.is_regular()
-    True
-    sage: max(haemers.degree())
-    108
-"""
-haemers = Graph([Subsets(12,3), lambda s1,s2: len(s1.intersection(s2))==1])
-haemers.relabel()
-haemers.name(new="haemers")
-
-"""
-The Pepper residue graph was described by Ryan Pepper in personal communication.
-It is a graph which demonstrates that the residue is not monotone. The graph is
-constructed by taking the complete graph on 3 vertices and attaching a pendant
-vertex to each of its vertices, then taking two copies of this graph, adding a
-vertex and connecting it to all the pendant vertices. This vertex has degree
-sequence [6, 3, 3, 3, 3, 3, 3, 2, 2, 2, 2, 2, 2] which gives residue equal to 4.
-By removing the central vertex with degree 6, you get a graph with degree
-sequence [3, 3, 3, 3, 3, 3, 1, 1, 1, 1, 1, 1] which has residue equal to 5.
-
-    sage: pepper_residue_graph
-    pepper_residue_graph: Graph on 13 vertices
-    sage: sorted(pepper_residue_graph.degree(), reverse=True)
-    [6, 3, 3, 3, 3, 3, 3, 2, 2, 2, 2, 2, 2]
-    sage: residue(pepper_residue_graph)
-    4
-    sage: residue(pepper_residue_graph.subgraph(vertex_property=lambda v:pepper_residue_graph.degree(v)<6))
-    5
-"""
-pepper_residue_graph = graphs.CompleteGraph(3)
-pepper_residue_graph.add_edges([(i,i+3) for i in range(3)])
-pepper_residue_graph = pepper_residue_graph.disjoint_union(pepper_residue_graph)
-pepper_residue_graph.add_edges([(0,v) for v in pepper_residue_graph.vertices() if pepper_residue_graph.degree(v)==1])
-pepper_residue_graph.relabel()
-pepper_residue_graph.name(new="pepper_residue_graph")
-
-"""
-The Barrus graph was suggested by Mike Barrus in "Havel-Hakimi residues of Unigraphs" (2012) as an example of a graph whose residue (2) is
-less than the independence number of any realization of the degree sequence. The degree sequence is [4^8,2].
-The realization is the one given by reversing the Havel-Hakimi process.
-
-    sage: barrus_graph
-    barrus_graph: Graph on 9 vertices
-    sage: residue(barrus_graph)
-    2
-    sage: independence_number(barrus_graph)
-    3
-"""
-barrus_graph = Graph('HxNEG{W')
-barrus_graph.name(new = "barrus_graph")
-
-#CE to conjecture: (is_split)->((is_eulerian)->(is_regular))
-#split graph from k4 and e2 that is eulerian but not regular
-k4e2split = graphs.CompleteGraph(4)
-k4e2split.add_vertices([4,5])
-k4e2split.add_edge(4,0)
-k4e2split.add_edge(4,1)
-k4e2split.add_edge(5,2)
-k4e2split.add_edge(5,3)
-k4e2split.name(new = "k4e2split")
-
-triangle_star = Graph("H}qdB@_")
-#a counterexample to: (has_residue_equals_alpha)->((is_eulerian)->(alpha_leq_order_over_two))
-triangle_star.name(new = "triangle_star")
-
-#flower with n petals
-def flower(n):
-    g = graphs.StarGraph(2*n)
-    for x in range(n):
-        v = 2*x+1
-        g.add_edge(v,v+1)
-    return g
-
-flower_with_3_petals = flower(3)
-flower_with_3_petals.name(new = "flower_with_3_petals")
-
-flower_with_4_petals = flower(4)
-flower_with_4_petals.name(new = "flower_with_4_petals")
-
-"""
-Non-perfect, alpha = 2, order = 6
-
-    sage: pepper_non_perfect_graph.is_perfect()
-    false
-    sage: independence_number(pepper_non_perfect_graph)
-    2
-    sage: pepper_non_perfect_graph.order()
-    6
-"""
-pepper_non_perfect_graph = Graph("EdZG")
-pepper_non_perfect_graph.name(new = "pepper_non_perfect")
-
-# Gallai Tree graph
-gallai_tree = Graph("`hCKGC@?G@?K?@?@_?w?@??C??G??G??c??o???G??@_??F???N????_???G???B????C????W????G????G????C")
-gallai_tree.name(new = "gallai_tree")
-
-# Trigonal Antiprism w/ capped top face
-trig_antiprism_capped = Graph("Iw?EthkF?")
-trig_antiprism_capped.name(new = "trig_antiprism_capped")
-
-"""
-From Willis's thesis, page 4
-Alpha = Fractional Alpha = 4
-
-    sage: independence_number(willis_page4)
-    4
-    sage: fractional_alpha(willis_page4)
-    4
-"""
-willis_page4 = Graph("GlCKIS")
-willis_page4.name(new = "willis_page4")
-
-"""
-From Willis's thesis, page 13, Fig. 2.7
-
-    sage: independence_number(willis_page13_fig27)
-    4
-    sage: willis_page13_fig27.order()
-    7
-    sage: willis_page13_fig27.size()
-    15
-"""
-willis_page13_fig27 = Graph("Fs\zw")
-willis_page13_fig27.name(new = "willis_page13_fig27")
-
-"""
-From Willis's thesis, page 10, Figure 2.2
-Graph for which the Cvetkovic bound is the best upper bound present in the thesis
-
-    sage: independence_number(willis_page10_fig23)
-    4
-    sage: willis_page10_fig23.order()
-    10
-    sage: willis_page10_fig23.size()
-    15
-    sage: max_degree(willis_page10_fig23)
-    3
-    sage: min_degree(willis_page10_fig23)
-    3
-"""
-willis_page10_fig23 = Graph("G|eKHw")
-willis_page10_fig23.name(new = "willis_page10_fig23")
-
-"""
-From Willis's thesis, page 10, Figure 2.4
-Graph for which the Cvetkovic bound is the best upper bound present in the thesis
-
-    sage: independence_number(willis_page10_fig24)
-    9
-    sage: willis_page10_fig24.order()
-    24
-    sage: willis_page10_fig24.size()
-    36
-    sage: max_degree(willis_page10_fig24)
-    3
-    sage: min_degree(willis_page10_fig24)
-    3
-"""
-willis_page10_fig24 = Graph("WvOGWK@?G@_B???@_?O?F?????G??W?@K_?????G??@_?@B")
-willis_page10_fig24.name(new = "willis_page10_fig24")
-
-"""
-From Willis's thesis, page 13, Figure 2.6
-Graph for which the fractional independence bound is the best upper bound present in the thesis
-
-    sage: independence_number(willis_page13_fig26)
-    3
-    sage: willis_page13_fig26.order()
-    7
-    sage: willis_page13_fig26.size()
-    12
-    sage: max_degree(willis_page13_fig26)
-    4
-    sage: min_degree(willis_page13_fig26)
-    3
-"""
-willis_page13_fig26 = Graph("FstpW")
-willis_page13_fig26.name(new = "willis_page13_fig26")
-
-"""
-From Willis's thesis, page 21, Figure 3.1
-Graph for which n/chi is the best lower bound present in the thesis
-
-    sage: independence_number(willis_page21)
-    4
-    sage: willis_page21.order()
-    12
-    sage: willis_page21.size()
-    20
-    sage: max_degree(willis_page21)
-    4
-    sage: chromatic_num(willis_page21)
-    3
-"""
-willis_page21 = Graph("KoD?Xb?@HBBB")
-willis_page21.name(new = "willis_page21")
-
-"""
-From Willis's thesis, page 25, Figure 3.2
-Graph for which residue is the best lower bound present in the thesis
-
-    sage: independence_number(willis_page25_fig32)
-    3
-    sage: willis_page25_fig32.order()
-    8
-    sage: willis_page25_fig32.size()
-    15
-    sage: max_degree(willis_page25_fig32)
-    6
-    sage: chromatic_num(willis_page25_fig32)
-    4
-"""
-willis_page25_fig32 = Graph("G@N@~w")
-willis_page25_fig32.name(new = "willis_page25_fig32")
-
-"""
-From Willis's thesis, page 25, Figure 3.3
-Graph for which residue is the best lower bound present in the thesis
-
-    sage: independence_number(willis_page25_fig33)
-    4
-    sage: willis_page25_fig33.order()
-    14
-    sage: willis_page25_fig33.size()
-    28
-    sage: max_degree(willis_page25_fig33)
-    4
-    sage: chromatic_num(willis_page25_fig33)
-    4
-"""
-willis_page25_fig33 = Graph("Mts?GKE@QDCIQIKD?")
-willis_page25_fig33.name(new = "willis_page25_fig33")
-
-# The Lemke Graph
-lemke = Graph("G_?ztw")
-lemke.name(new = "Lemke")
-
-"""
-From Willis's thesis, page 29, Figure 3.6
-Graph for which the Harant Bound is the best lower bound present in the thesis
-
-    sage: independence_number(willis_page29)
-    4
-    sage: willis_page29.order()
-    14
-    sage: willis_page29.size()
-    28
-    sage: max_degree(willis_page29)
-    4
-    sage: chromatic_num(willis_page29)
-    4
-"""
-willis_page29 = Graph("[HCGGC@?G?_@?@_?_?M?@o??_?G_?GO?CC?@?_?GA??_C?@?C?@?A??_?_?G?D?@")
-willis_page29.name(new = "willis_page29")
-
-"""
-From Willis's thesis, page 35, Figure 5.1
-A graph where none of the upper bounds in the thesis give the exact value for alpha
-
-    sage: independence_number(willis_page35_fig51)
-    2
-    sage: willis_page35_fig51.order()
-    10
-"""
-willis_page35_fig51 = Graph("I~rH`cNBw")
-willis_page35_fig51.name(new = "willis_page35_fig51")
-
-"""
-From Willis's thesis, page 35, Figure 5.2
-A graph where none of the upper bounds in the thesis give the exact value for alpha
-
-    sage: independence_number(willis_page35_fig52)
-    2
-    sage: willis_page35_fig52.order()
-    10
-"""
-willis_page35_fig52 = Graph("I~zLa[vFw")
-willis_page35_fig52.name(new = "willis_page35_fig52")
-
-"""
-From Willis's thesis, page 36, Figure 5.3
-A graph where none of the upper bounds in the thesis give the exact value for alpha
-
-    sage: independence_number(willis_page36_fig53)
-    4
-    sage: willis_page36_fig53.order()
-    11
-"""
-willis_page36_fig53 = Graph("JscOXHbWqw?")
-willis_page36_fig53.name(new = "willis_page36_fig53")
-
-"""
-From Willis's thesis, page 36, Figure 5.4
-A graph where none of the upper bounds in the thesis give the exact value for alpha
-
-    sage: independence_number(willis_page36_fig54)
-    2
-    sage: willis_page36_fig54.order()
-    9
-    sage: willis_page36_fig54.size()
-    24
-"""
-willis_page36_fig54 = Graph("H~`HW~~")
-willis_page36_fig54.name(new = "willis_page36_fig54")
-
-"""
-From Willis's thesis, page 36, Figure 5.5
-A graph where none of the lower bounds in the thesis give the exact value for alpha
-
-    sage: independence_number(willis_page36_fig55)
-    3
-    sage: willis_page36_fig54.order()
-    7
-    sage: willis_page36_fig54.size()
-    13
-"""
-willis_page36_fig55 = Graph("F@^vo")
-willis_page36_fig55.name(new = "willis_page36_fig55")
-
-"""
-From Willis's thesis, page 37, Figure 5.6
-A graph where none of the lower bounds in the thesis give the exact value for alpha
-
-    sage: independence_number(willis_page37_fig56)
-    3
-    sage: willis_page37_fig56.order()
-    7
-    sage: willis_page37_fig56.size()
-    15
-"""
-willis_page37_fig56 = Graph("Fimzw")
-willis_page37_fig56.name(new = "willis_page37_fig56")
-
-"""
-From Willis's thesis, page 37, Figure 5.8
-A graph where none of the lower bounds in the thesis give the exact value for alpha
-
-    sage: independence_number(willis_page37_fig58)
-    3
-    sage: willis_page37_fig58.order()
-    9
-    sage: willis_page37_fig58.size()
-    16
-"""
-willis_page37_fig58 = Graph("H?iYbC~")
-willis_page37_fig58.name(new = "willis_page37_fig58")
-
-"""
-From Willis's thesis, page 39, Figure 5.10
-A graph where none of the upper or lower bounds in the thesis give the exact value for alpha
-
-    sage: independence_number(willis_page39_fig510)
-    5
-    sage: willis_page39_fig510.order()
-    12
-    sage: willis_page39_fig510.size()
-    18
-"""
-willis_page39_fig510 = Graph("Kt?GOKEOGal?")
-willis_page39_fig510.name(new = "willis_page39_fig510")
-
-"""
-From Willis's thesis, page 40, Figure 5.12
-A graph where none of the upper or lower bounds in the thesis give the exact value for alpha
-
-    sage: independence_number(willis_page40_fig512)
-    6
-    sage: willis_page40_fig512.order()
-    14
-    sage: willis_page40_fig512.size()
-    21
-"""
-willis_page40_fig512 = Graph("Ms???\?OGdAQJ?J??")
-willis_page40_fig512.name(new = "willis_page40_fig512")
-
-"""
-From Willis's thesis, page 41, Figure 5.14
-A graph where none of the upper or lower bounds in the thesis give the exact value for alpha
-
-    sage: independence_number(willis_page41_fig514)
-    5
-    sage: willis_page41_fig514.order()
-    12
-    sage: willis_page41_fig514.size()
-    18
-"""
-willis_page41_fig514 = Graph("Kt?GGGBQGeL?")
-willis_page41_fig514.name(new = "willis_page41_fig514")
-
-"""
-From Willis's thesis, page 41, Figure 5.15
-A graph where none of the upper or lower bounds in the thesis give the exact value for alpha
-
-    sage: independence_number(willis_page41_fig515)
-    4
-    sage: willis_page41_fig515.order()
-    11
-    sage: willis_page41_fig515.size()
-    22
-"""
-willis_page41_fig515 = Graph("JskIIDBLPh?")
-willis_page41_fig515.name(new = "willis_page41_fig515")
-
-"""
-From Elphick-Wocjan page 8
-"""
-elphick_wocjan_page8 = Graph("F?Azw")
-elphick_wocjan_page8.name(new = "Elphick-Wocjan p.8")
-
-"""
-From Elphick-Wocjan page 9
-"""
-elphick_wocjan_page9 = Graph("FqhXw")
-elphick_wocjan_page9.name(new = "Elphick-Wocjan p.9")
-
-"""
-An odd wheel with 8 vertices
-p.175
-Rebennack, Steffen, Gerhard Reinelt, and Panos M. Pardalos. "A tutorial on branch and cut algorithms for the maximum stable set problem." International Transactions in Operational Research 19.1-2 (2012): 161-199.
-
-    sage: odd_wheel_8.order()
-    8
-    sage: odd_wheel_8.size()
-    14
-"""
-odd_wheel_8 = Graph("G|eKMC")
-odd_wheel_8.name(new = "odd_wheel_8")
-
-"""
-An odd antihole with 7 vertices
-p.175
-Rebennack, Steffen, Gerhard Reinelt, and Panos M. Pardalos. "A tutorial on branch and cut algorithms for the maximum stable set problem." International Transactions in Operational Research 19.1-2 (2012): 161-199.
-
-    sage: odd_antihole_7.order()
-    7
-    sage: odd_antihole_7.size()
-    14
-"""
-odd_antihole_7 = Graph("F}hXw")
-odd_antihole_7.name(new = "odd_antihole_7")
-
-"""
-A facet-inducing graph
-p.176
-Rebennack, Steffen, Gerhard Reinelt, and Panos M. Pardalos. "A tutorial on branch and cut algorithms for the maximum stable set problem." International Transactions in Operational Research 19.1-2 (2012): 161-199.
-
-    sage: odd_antihole_7.order()
-    8
-    sage: odd_antihole_7.size()
-    11
-"""
-facet_inducing = Graph("G@hicc")
-facet_inducing.name(new = "facet_inducing")
-
-"""
-Double Fork
-p.185
-Rebennack, Steffen, Gerhard Reinelt, and Panos M. Pardalos. "A tutorial on branch and cut algorithms for the maximum stable set problem." International Transactions in Operational Research 19.1-2 (2012): 161-199.
-
-    sage: double_fork.order()
-    6
-    sage: double_fork.size()
-    5
-"""
-double_fork = Graph("E?dg")
-double_fork.name(new = "double_fork")
-
-"""
-Golomb Graph
-Appears in THE FRACTIONAL CHROMATIC NUMBER OF THE PLANE by Cranston and Rabern
-"""
-golomb = Graph("I?C]dPcww")
-golomb.name(new = "Golomb Graph")
-
-# Ciliate 4, 1
-c4_1 = Graph("G?_gqK")
-c4_1.name(new = "c4_1")
-
-# Ciliate 4, 2
-c4_2 = Graph("K?`@?_G?gB?b")
-c4_2.name(new = "c4_2")
-
-# Ciliate 6, 1
-c6_1 = Graph("K??C?SEO?acE")
-c6_1.name(new = "c6_1")
-
-"""
-Fig. 1, G1 p. 454 of
-Steinberg’s Conjecture is false by
- Vincent Cohen-Addad, Michael Hebdige, Daniel Král,
- Zhentao Li, Esteban Salgado
-"""
-steinberg_ce_g1 = Graph("N?CWGOOOH@OO_POdCHO")
-steinberg_ce_g1.name(new = "steinberg_ce_g1")
-
-"""
-4-pan from p. 1691 of
-Graphs with the Strong Havel–Hakimi Property by Michael D. Barrus and Grant Molnar
-"""
-four_pan = Graph("DBw")
-four_pan.name(new = "4-pan")
-
-"""
-kite from p. 1691 of
-Graphs with the Strong Havel–Hakimi Property by Michael D. Barrus and Grant Molnar
-NOTE: Called kite in the paper, but will be called kite_with_tail here because we already have a kite
-"""
-kite_with_tail = Graph("DJk")
-kite_with_tail.name(new = "kite with tail")
-
-"""
-Chartrand Fig 1.1
-
-    sage: chartrand_11.order()
-    8
-    sage: chartrand_11.size()
-    15
-"""
-chartrand_11 = Graph("G`RHx{")
-chartrand_11.name(new = "chartrand fig 1.1")
-
-"""
-Chartrand Fig 1.2
-
-    sage: chartrand_12.order()
-    8
-    sage: chartrand_12.size()
-    9
-"""
-chartrand_12 = Graph("G??|Qo")
-chartrand_12.name(new = "chartrand fig 1.2")
-
-"""
-Chartrand Fig 1.3
-
-    sage: chartrand_13.order()
-    8
-    sage: chartrand_13.size()
-    10
-"""
-chartrand_13 = Graph("G`o_g[")
-chartrand_13.name(new = "chartrand fig 1.3")
-
-"""
-Chartrand Fig 1.8 - G
-
-    sage: chartrand_18_g.order()
-    7
-    sage: chartrand_18_g.size()
-    8
-"""
-chartrand_18_g = Graph("Fo@Xo")
-chartrand_18_g.name(new = "chartrand fig 1.8 - G")
-
-"""
-Chartrand Fig 1.8 - F1
-
-    sage: chartrand_18_f1.order()
-    7
-    sage: chartrand_18_f1.size()
-    10
-"""
-chartrand_18_f1 = Graph("F@J]o")
-chartrand_18_f1.name(new = "chartrand fig 1.8 - F1")
-
-"""
-Chartrand Fig 1.8 - F2
-
-    sage: chartrand_18_f2.order()
-    7
-    sage: chartrand_18_f2.size()
-    10
-"""
-chartrand_18_f2 = Graph("F?NVo")
-chartrand_18_f2.name(new = "chartrand fig 1.8 - F2")
-
-#GRAPH LISTS
-
-#all with order 3 to 9, a graph is chroamtic_index_critical if it is class 2 removing any edge increases chromatic index
-
-<<<<<<< HEAD
-#all with order 3 to 9, a graph is alpha_critical if removing any edge increases independence number
-#all alpha critical graphs of orders 2 to 9, 53 in total
-alpha_critical_graph_names = ['A_','Bw', 'C~', 'Dhc', 'D~{', 'E|OW', 'E~~w', 'FhCKG', 'F~[KG', 'FzEKW', 'Fn[kG', 'F~~~w', 'GbL|TS', 'G~?mvc', 'GbMmvG', 'Gb?kTG', 'GzD{Vg', 'Gb?kR_', 'GbqlZ_', 'GbilZ_', 'G~~~~{', 'GbDKPG', 'HzCGKFo', 'H~|wKF{', 'HnLk]My', 'HhcWKF_', 'HhKWKF_', 'HhCW[F_', 'HxCw}V`', 'HhcGKf_', 'HhKGKf_', 'Hh[gMEO', 'HhdGKE[', 'HhcWKE[', 'HhdGKFK', 'HhCGGE@', 'Hn[gGE@', 'Hn^zxU@', 'HlDKhEH', 'H~~~~~~', 'HnKmH]N', 'HnvzhEH', 'HhfJGE@', 'HhdJGM@', 'Hj~KHeF', 'HhdGHeB', 'HhXg[EO', 'HhGG]ES', 'H~Gg]f{', 'H~?g]vs', 'H~@w[Vs', 'Hn_k[^o']
-alpha_critical_easy = []
-for s in alpha_critical_graph_names:
-    g = Graph(s)
-    g.name(new="alpha_critical_"+ s)
-    alpha_critical_easy.append(g)
-
-#all order-7 chromatic_index_critical_graphs (and all are overfull)
-L = ['FhCKG', 'FzCKW', 'FzNKW', 'FlSkG', 'Fn]kG', 'FlLKG', 'FnlkG', 'F~|{G', 'FnlLG', 'F~|\\G', 'FnNLG', 'F~^LW', 'Fll\\G', 'FllNG', 'F~l^G', 'F~|^w', 'F~~^W', 'Fnl^W', 'FlNNG', 'F|\\Kg', 'F~^kg', 'FlKMG']
-chromatic_index_critical_7 = []
-for s in L:
-    g=Graph(s)
-    g.name(new="chromatic_index_critical_7_" + s)
-    chromatic_index_critical_7.append(g)
-
-#class 0 pebbling graphs
-import pickle, os, os.path
-try:
-    class0graphs_dict = pickle.load(open(os.environ['HOME'] + "/objects-invariants-properties/class0graphs_dictionary.pickle","r"))
-except:
-    class0graphs_dict = {}
-class0graphs = []
-for d in class0graphs_dict:
-    g = Graph(class0graphs_dict[d])
-    g.name(new = d)
-    class0graphs.append(g)
-class0small = [g for g in class0graphs if g.order() < 30]
-
-# HexahedralGraph is CE to (((is_planar)&(is_regular))&(is_bipartite))->(has_residue_equals_alpha)
-# WagnerGraph is a graph for which the Cvetkovic bound is the best upper bound present in the Willis Thesis
-# OctohedralGraph is a graph for which the minimum degree is the best upper bound present in the Willis thesis
-# BidiakisCube is a graph where none of the upper or lower bounds in the Willis thesis give the exact value for alpha
-
-# TetrahedralGraph and MoserSpindle in the alpha critical list as "C~" and "FzEKW" respectively
 
 sage_graphs = [graphs.BullGraph(), graphs.ButterflyGraph(), graphs.ClawGraph(),
 graphs.DiamondGraph(), graphs.HouseGraph(), graphs.HouseXGraph(), graphs.Balaban10Cage(),
@@ -1609,6 +55,1559 @@
 graphs.JankoKharaghaniGraph(936), graphs.JankoKharaghaniGraph(1800),
 graphs.HexahedralGraph(), graphs.DodecahedralGraph(), graphs.OctahedralGraph(), graphs.IcosahedralGraph()]
 
+for graph in sage_graphs:
+    add_to_lists(graph, graph_objects)
+
+# A graph is alpha_critical if removing any edge increases independence number
+# All alpha critical graphs of orders 2 to 9, 53 in total
+alpha_critical_graph_names = ['A_','Bw', 'C~', 'Dhc', 'D~{', 'E|OW', 'E~~w', 'FhCKG', 'F~[KG',
+'FzEKW', 'Fn[kG', 'F~~~w', 'GbL|TS', 'G~?mvc', 'GbMmvG', 'Gb?kTG', 'GzD{Vg', 'Gb?kR_', 'GbqlZ_',
+'GbilZ_', 'G~~~~{', 'GbDKPG', 'HzCGKFo', 'H~|wKF{', 'HnLk]My', 'HhcWKF_', 'HhKWKF_', 'HhCW[F_',
+'HxCw}V`', 'HhcGKf_', 'HhKGKf_', 'Hh[gMEO', 'HhdGKE[', 'HhcWKE[', 'HhdGKFK', 'HhCGGE@', 'Hn[gGE@',
+'Hn^zxU@', 'HlDKhEH', 'H~~~~~~', 'HnKmH]N', 'HnvzhEH', 'HhfJGE@', 'HhdJGM@', 'Hj~KHeF', 'HhdGHeB',
+'HhXg[EO', 'HhGG]ES', 'H~Gg]f{', 'H~?g]vs', 'H~@w[Vs', 'Hn_k[^o']
+
+for s in alpha_critical_graph_names:
+    g = Graph(s)
+    g.name(new="alpha_critical_"+ s)
+    add_to_lists(g, alpha_critical_easy, graph_objects)
+
+# All order-7 chromatic_index_critical_graphs (and all are overfull)
+L = ['FhCKG', 'FzCKW', 'FzNKW', 'FlSkG', 'Fn]kG', 'FlLKG', 'FnlkG', 'F~|{G', 'FnlLG', 'F~|\\G',
+'FnNLG', 'F~^LW', 'Fll\\G', 'FllNG', 'F~l^G', 'F~|^w', 'F~~^W', 'Fnl^W', 'FlNNG', 'F|\\Kg',
+'F~^kg', 'FlKMG']
+
+for s in L:
+    g=Graph(s)
+    g.name(new="chromatic_index_critical_7_" + s)
+    add_to_lists(g, chromatic_index_critical_graphs, chromatic_index_critical_7, problem_graphs)
+
+# Class 0 pebbling graphs
+import pickle, os, os.path
+try:
+    class0graphs_dict = pickle.load(open("objects-invariants-properties/Objects/class0graphs_dictionary.pickle","r"))
+except:
+    class0graphs_dict = {}
+
+for d in class0graphs_dict:
+    g = Graph(class0graphs_dict[d])
+    g.name(new = d)
+    add_to_lists(g, class0graphs)
+
+class0small = [g for g in class0graphs if g.order() < 30]
+
+alpha_critical_hard = [Graph('Hj\\x{F{')]
+
+chromatic_index_critical_graphs = [edge_critical_5, edge_critical_11_1, edge_critical_11_2, pete_minus]
+
+# Graphs for which some computations are especially slow
+# Meredith graph is 4-reg, class2, non-hamiltonian: http://en.wikipedia.org/wiki/Meredith_graph
+problem_graphs = [graphs.MeredithGraph(), graphs.SchlaefliGraph(), haemers, c3mycielski4, alon_seymour] + class0small + alpha_critical_hard
+
+# Graph objects
+
+p2 = graphs.PathGraph(2)
+p2.name(new="p2")
+add_to_lists(p2, graph_objects)
+
+p3 = graphs.PathGraph(3)
+p3.name(new = "p3")
+add_to_lists(p3, graph_objects)
+
+p4 = graphs.PathGraph(4)
+p4.name(new="p4")
+add_to_lists(p4, graph_objects)
+
+p5 = graphs.PathGraph(5)
+p5.name(new = "p5")
+add_to_lists(p5, graph_objects)
+
+p6 = graphs.PathGraph(6)
+p6.name(new="p6")
+add_to_lists(p6, graph_objects)
+
+"""
+CE to independence_number(x) <= e^(cosh(max_degree(x) - 1))
+ and to
+independence_number(x) <= max_degree(x)*min_degree(x) + card_periphery(x)
+"""
+p9 = graphs.PathGraph(9)
+p9.name(new = "p9")
+add_to_lists(p9, graph_objects, counter_examples)
+
+"""
+P29 is a CE to independence_number(x) <=degree_sum(x)/sqrt(card_negative_eigenvalues(x))
+ and to
+<= max_degree(x)^e^card_center(x)
+ and to
+<= max_degree(x)^2 + card_periphery(x)
+"""
+p29 = graphs.PathGraph(29)
+p29.name(new = "p29")
+add_to_lists(p29, graph_objects, counter_examples)
+
+# CE to independence_number(x) <= 2*cvetkovic(x)*log(10)/log(x.size())
+p102 = graphs.PathGraph(102)
+p102.name(new = "p102")
+add_to_lists(p102, graph_objects, counter_examples)
+
+c4 = graphs.CycleGraph(4)
+c4.name(new="c4")
+add_to_lists(c4, graph_objects)
+
+c6 = graphs.CycleGraph(6)
+c6.name(new = "c6")
+add_to_lists(c6, graph_objects)
+
+# CE to independence_number(x) <= (e^welsh_powell(x) - graph_rank(x))^2
+c22 = graphs.CycleGraph(22)
+c22.name(new = "c22")
+add_to_lists(c22, graph_objects, counter_examples)
+
+# CE to independence_number(x) <= minimum(cvetkovic(x), 2*e^sum_temperatures(x))
+c34 = graphs.CycleGraph(34)
+c34.name(new = "c34")
+add_to_lists(c34, graph_objects, counter_examples)
+
+# CE to independence_number(x) <= residue(x)^(degree_sum(x)^density(x))
+c102 = graphs.CycleGraph(102)
+c102.name(new = "c102")
+add_to_lists(c102, graph_objects, counter_examples)
+
+k3 = graphs.CompleteGraph(3)
+k3.name(new="k3")
+add_to_lists(k3, graph_objects)
+
+k4 = graphs.CompleteGraph(4)
+k4.name(new="k4")
+add_to_lists(k4, graph_objects)
+
+k5 = graphs.CompleteGraph(5)
+k5.name(new="k5")
+add_to_lists(k5, graph_objects)
+
+k6 = graphs.CompleteGraph(6)
+k6.name(new="k6")
+add_to_lists(k6, graph_objects)
+
+k10 = graphs.CompleteGraph(10)
+k10.name(new="k10")
+add_to_lists(k10, graph_objects)
+
+# CE to independence_number(x) >= floor(tan(floor(gutman_energy(x))))
+k37 = graphs.CompleteGraph(37)
+k37.name(new = "k37")
+add_to_lists(k37, graph_objects, counter_examples)
+
+#star with 3 rays, order = 4
+k1_3 = graphs.StarGraph(3)
+k1_3.name(new="k1_3")
+add_to_lists(k1_3, graph_objects)
+
+# CE to independence_number(x) <= minimum(lovasz_theta(x), 2*e^sum_temperatures(x))
+#   and to
+# independence_number(x) <= minimum(floor(lovasz_theta(x)), 2*e^sum_temperatures(x))
+k1_9 = graphs.CompleteBipartiteGraph(1,9)
+k1_9.name(new = "k1_9")
+add_to_lists(k1_9, graph_objects, counter_examples)
+
+# The line graph of k3,3
+k3_3_line_graph = graphs.CompleteBipartiteGraph(3, 3).line_graph()
+k3_3_line_graph.name(new = "k3_3 line graph")
+add_to_lists(k3_3_line_graph, graph_objects)
+
+k5_3=graphs.CompleteBipartiteGraph(5,3)
+k5_3.name(new = "k5_3")
+add_to_lists(k5_3, graph_objects)
+
+#two c4's joined at a vertex
+c4c4=graphs.CycleGraph(4)
+for i in [4,5,6]:
+    c4c4.add_vertex()
+c4c4.add_edge(3,4)
+c4c4.add_edge(5,4)
+c4c4.add_edge(5,6)
+c4c4.add_edge(6,3)
+c4c4.name(new="c4c4")
+add_to_lists(c4c4, graph_objects)
+
+#two c5's joined at a vertex: eulerian, not perfect, not hamiltonian
+c5c5=graphs.CycleGraph(5)
+for i in [5,6,7,8]:
+    c5c5.add_vertex()
+c5c5.add_edge(0,5)
+c5c5.add_edge(0,8)
+c5c5.add_edge(6,5)
+c5c5.add_edge(6,7)
+c5c5.add_edge(7,8)
+c5c5.name(new="c5c5")
+add_to_lists(c5c5, graph_objects)
+
+#triangle plus pendant: not hamiltonian, not triangle-free
+c3p2=graphs.CycleGraph(3)
+c3p2.add_vertex()
+c3p2.add_edge(0,3)
+c3p2.name(new="c3p2")
+
+K4a=graphs.CompleteGraph(4)
+K4b=graphs.CompleteGraph(4)
+K4a.delete_edge(0,1)
+K4b.delete_edge(0,1)
+regular_non_trans = K4a.disjoint_union(K4b)
+regular_non_trans.add_edge((0,0),(1,1))
+regular_non_trans.add_edge((0,1),(1,0))
+regular_non_trans.name(new="regular_non_trans")
+
+c6ee = graphs.CycleGraph(6)
+c6ee.add_edges([(1,5), (2,4)])
+c6ee.name(new="c6ee")
+
+#c5 plus a chord
+c5chord = graphs.CycleGraph(5)
+c5chord.add_edge(0,3)
+c5chord.name(new="c5chord")
+
+#c6ee plus another chord: hamiltonian, regular, vertex transitive
+c6eee = copy(c6ee)
+c6eee.add_edge(0,3)
+c6eee.name(new="c6eee")
+
+#c8 plus one long vertical chord and 3 parallel horizontal chords
+c8chorded = graphs.CycleGraph(8)
+c8chorded.add_edge(0,4)
+c8chorded.add_edge(1,7)
+c8chorded.add_edge(2,6)
+c8chorded.add_edge(3,5)
+c8chorded.name(new="c8chorded")
+
+#c8 plus 2 parallel chords: hamiltonian, tri-free, not vertex-transitive
+c8chords = graphs.CycleGraph(8)
+c8chords.add_edge(1,6)
+c8chords.add_edge(2,5)
+c8chords.name(new="c8chords")
+
+#c8 plus 2 parallel chords: hamiltonian, tri-free, not vertex-transitive
+c8chords = graphs.CycleGraph(8)
+c8chords.add_edge(1,6)
+c8chords.add_edge(2,5)
+c8chords.name(new="c8chords")
+
+prism = graphs.CycleGraph(6)
+prism.add_edge(0,2)
+prism.add_edge(3,5)
+prism.add_edge(1,4)
+prism.name(new="prism")
+
+prismsub = copy(prism)
+prismsub.subdivide_edge(1,4,1)
+prismsub.name(new="prismsub")
+
+# ham, not vertex trans, tri-free, not cartesian product
+prismy = graphs.CycleGraph(8)
+prismy.add_edge(2,5)
+prismy.add_edge(0,3)
+prismy.add_edge(4,7)
+prismy.name(new="prismy")
+
+#c10 with chords, ham, tri-free, regular, planar, vertex transitive
+sixfour = graphs.CycleGraph(10)
+sixfour.add_edge(1,9)
+sixfour.add_edge(0,2)
+sixfour.add_edge(3,8)
+sixfour.add_edge(4,6)
+sixfour.add_edge(5,7)
+sixfour.name(new="sixfour")
+
+#unique 24-vertex fullerene: hamiltonian, planar, not vertex transitive
+c24 = Graph('WsP@H?PC?O`?@@?_?GG@??CC?G??GG?E???o??B???E???F')
+c24.name(new="c24")
+
+#unique 26-atom fullerene: hamiltonian, planar, not vertex trans, radius=5, diam=6
+c26 = Graph('YsP@H?PC?O`?@@?_?G?@??CC?G??GG?E??@_??K???W???W???H???E_')
+c26.name(new="c26")
+
+"""
+The Holton-McKay graph is the smallest planar cubic hamiltonian graph with an edge
+that is not contained in a hamiltonian cycle. It has 24 vertices and the edges (0,3)
+and (4,7) are not contained in a hamiltonian cycle. This graph was mentioned in
+D. A. Holton and B. D. McKay, Cycles in 3-connected cubic planar graphs II, Ars
+Combinatoria, 21A (1986) 107-114.
+
+    sage: holton_mckay
+    holton_mckay: Graph on 24 vertices
+    sage: holton_mckay.is_planar()
+    True
+    sage: holton_mckay.is_regular()
+    True
+    sage: max(holton_mckay.degree())
+    3
+    sage: holton_mckay.is_hamiltonian()
+    True
+    sage: holton_mckay.radius()
+    4
+    sage: holton_mckay.diameter()
+    6
+"""
+holton_mckay = Graph('WlCGKS??G?_D????_?g?DOa?C?O??G?CC?`?G??_?_?_??L')
+holton_mckay.name(new="holton_mckay")
+
+#z1 is a graph that shows up in a sufficient condition for hamiltonicity
+z1 = graphs.CycleGraph(3)
+z1.add_edge(0,3)
+z1.name(new="z1")
+
+#an example of a bipartite, 1-tough, not van_den_heuvel, not hamiltonian graph
+kratsch_lehel_muller = graphs.PathGraph(12)
+kratsch_lehel_muller.add_edge(0,5)
+kratsch_lehel_muller.add_edge(6,11)
+kratsch_lehel_muller.add_edge(4,9)
+kratsch_lehel_muller.add_edge(1,10)
+kratsch_lehel_muller.add_edge(2,7)
+kratsch_lehel_muller.name(new="kratsch_lehel_muller")
+
+#ham, not planar, not anti_tutte
+c6xc6 = graphs.CycleGraph(6).cartesian_product(graphs.CycleGraph(6))
+c6xc6.name(new="c6xc6")
+
+#non-ham, 2-connected, eulerian (4-regular)
+gould = Graph('S~dg?CB?wC_L????_?W?F??c?@gOOOGGK')
+gould.name(new="gould")
+
+#two k5s with single edge removed from each and lines joining these 4 points to a new center point, non-hamiltonian
+throwing = Graph('J~wWGGB?wF_')
+throwing.name(new="throwing")
+
+#k4 plus k2 on one side, open k5 on other, meet at single point in center, non-hamiltonian
+throwing2 = Graph("K~wWGKA?gB_N")
+throwing2.name(new="throwing2")
+
+#similar to throwing2 with pair of edges swapped, non-hamiltonian
+throwing3 = Graph("K~wWGGB?oD_N")
+throwing3.name(new="throwing3")
+
+#graph has diameter != radius but is hamiltonian
+tent = graphs.CycleGraph(4).join(Graph(1),labels="integers")
+tent.name(new="tent")
+
+#c6 with a k4 subgraph, eulerain, diameter = 3, radius=2, hamiltonian
+c6subk4 = graphs.CycleGraph(6)
+c6subk4.add_edge(1,5)
+c6subk4.add_edge(1,4)
+c6subk4.add_edge(2,5)
+c6subk4.add_edge(2,4)
+c6subk4.name(new="c6subk4")
+
+#C5 with chords from one vertex to other 2 (showed up in auto search for CE's): hamiltonian
+bridge = Graph("DU{")
+bridge.name(new="bridge")
+
+#nico found the smallest hamiltonian overfull graph
+non_ham_over = Graph("HCQRRQo")
+non_ham_over.name(new="non_ham_over")
+
+ryan = Graph("WxEW?CB?I?_R????_?W?@?OC?AW???O?C??B???G?A?_??R")
+ryan.name(new="ryan")
+
+inp = Graph('J?`FBo{fdb?')
+inp.name(new="inp")
+
+#p10 joined to 2 points of k4, a CE to conjecture: chromatic_number<=avg degree + 1
+p10k4=Graph('MhCGGC@?G?_@_B?B_')
+p10k4.name(new="p10k4")
+
+#star on 13 points with added edge: CE to alpha <+ dom + girth^2
+s13e = Graph('M{aCCA?_C?O?_?_??')
+s13e.name(new="s13e")
+
+#rp CE to alpha<=2*chi+2*residue, has alpha=25,chi=2,residue=10
+ryan2=graphs.CirculantGraph(50,[1,3])
+ryan2.name(new="circulant_50_1_3")
+
+#CE to alpha <= 2*girth^2+2, star with 22 rays plus extra edge
+s22e = graphs.StarGraph(22)
+s22e.add_edge(1,2)
+s22e.name(new="s22e")
+
+#the unique 100-atom fullerene with minimum independence number of 43 (and IPR, tetrahedral symmetry)
+c100 = Graph("~?@csP@@?OC?O`?@?@_?O?A??W??_??_G?O??C??@_??C???G???G@??K???A????O???@????A????A?G??B?????_????C?G???O????@_?????_?????O?????C?G???@_?????E??????G??????G?G????C??????@???????G???????o??????@???????@????????_?_?????W???????@????????C????????G????????G?G??????E????????@_????????K?????????_????????@?@???????@?@???????@_?????????G?????????@?@????????C?C????????W??????????W??????????C??????????@?@?????????G???????????_??????????@?@??????????_???????????O???????????C?G??????????O???????????@????????????A????????????A?G??????????@_????????????W????????????@_????????????E?????????????E?????????????E?????????????B??????????????O?????????????A@?????????????G??????????????OG?????????????O??????????????GC?????????????A???????????????OG?????????????@?_?????????????B???????????????@_???????????????W???????????????@_???????????????F")
+c100.name(new="c100")
+
+dc64_g6string ="~?@?JXxwm?OJ@wESEYMMbX{VDokGxAWvH[RkTAzA_Tv@w??wF]?oE\?OAHoC_@A@g?PGM?AKOQ??ZPQ?@rgt??{mIO?NSD_AD?mC\
+O?J?FG_FOOEw_FpGA[OAxa?VC?lWOAm_DM@?Mx?Y{A?XU?hwA?PM?PW@?G@sGBgl?Gi???C@_FP_O?OM?VMA_?OS?lSB??PS?`sU\
+??Gx?OyF_?AKOCN`w??PA?P[J??@C?@CU_??AS?AW^G??Ak?AwVZg|?Oy_@?????d??iDu???C_?D?j_???M??[Bl_???W??oEV?\
+???O??_CJNacABK?G?OAwP??b???GNPyGPCG@???"
+dc64 = Graph(dc64_g6string)
+dc64.name(new="dc64")
+
+try:
+    s = load('objects-invariants-properties/Objects/dc1024_g6string.sobj')
+    print "loaded graph dc1024"
+    dc1024 = Graph(s)
+    dc1024.name(new="dc1024")
+except:
+    print "couldn't load dc1024_g6string.sobj"
+
+try:
+    s = load('objects-invariants-properties/Objects/dc2048_g6string.sobj')
+    print "loaded graph dc2048"
+    dc2048 = Graph(s)
+    dc2048.name(new="dc2048")
+except:
+    print "couldn't load dc2048_g6string.sobj"
+
+#graph from delavina's jets paper
+starfish = Graph('N~~eeQoiCoM?Y?U?F??')
+starfish.name(new="starfish")
+
+#difficult graph from INP: order=11, alpha=4, best lower bound < 3
+difficult11 = Graph('J?`FBo{fdb?')
+difficult11.name(new="difficult11")
+
+#c4 joined to K# at point: not KE, alpha=theta=nu=3, delting any vertex gives KE graph
+c5k3=Graph('FheCG')
+c5k3.name(new="c5k3")
+
+#mycielskian of a triangle: CE to conj that chi <= max(clique, nu), chi=4, nu = clique = 3
+c3mycielski = Graph('FJnV?')
+c3mycielski.name(new="c3mycieski")
+
+#4th mycielskian of a triangle, CE to conj chi <= clique + girth, chi = 7, clique = girth = 3
+c3mycielski4 = Graph('~??~??GWkYF@BcuIsJWEo@s?N?@?NyB`qLepJTgRXkAkU?JPg?VB_?W[??Ku??BU_??ZW??@u???Bs???Bw???A??F~~_B}?^sB`o[MOuZErWatYUjObXkZL_QpWUJ?CsYEbO?fB_w[?A`oCM??DL_Hk??DU_Is??Al_Dk???l_@k???Ds?M_???V_?{????oB}?????o[M?????WuZ?????EUjO?????rXk?????BUJ??????EsY??????Ew[??????B`o???????xk???????FU_???????\\k????????|_????????}_????????^_?????????')
+c3mycielski4.name(new="c3mycielski4")
+
+# a PAW is a traingle with a pendant, same as a Z1
+paw=Graph('C{')
+paw.name(new="paw")
+
+binary_octahedron = Graph('L]lw??B?oD_Noo')
+#2 octahedrons, remove one edge from each, add vertex, connect it to deleted edge vertices
+#its regular of degree 4
+binary_octahedron.name(new = "binary_octahedron")
+
+#this graph shows that the cartesian product of 2 KE graphs is not necessarily KE
+# appears in Abay-Asmerom, Ghidewon, et al. "Notes on the independence number in the Cartesian product of graphs." Discussiones Mathematicae Graph Theory 31.1 (2011): 25-35.
+paw_x_paw = paw.cartesian_product(paw)
+paw_x_paw.name(new = "paw_x_paw")
+
+#a KITE is a C4 with a chord
+kite = Graph('Cn')
+kite.name(new="kite")
+
+#a DART is a kite with a pendant
+dart = Graph('DnC')
+dart.name(new="dart")
+
+# CE to ((is_chordal)^(is_forest))->(has_residue_equals_alpha)
+ce2=Graph("HdGkCA?")
+ce2.name(new = "ce2")
+
+# CE to ((~(is_planar))&(is_chordal))->(has_residue_equals_alpha)
+ce4=Graph("G~sNp?")
+ce4.name(new = "ce4")
+
+# CE to (((is_line_graph)&(is_cartesian_product))|(is_split))->(has_residue_equals_alpha)
+ce5=Graph("X~}AHKVB{GGPGRCJ`B{GOO`C`AW`AwO`}CGOO`AHACHaCGVACG^")
+ce5.name(new = "ce5")
+
+# CE to (is_split)->((order_leq_twice_max_degree)&(is_chordal))
+ce6 = Graph("H??E@cN")
+ce6.name(new = "ce6")
+
+# CE to (has_residue_equals_alpha)->((is_bipartite)->(order_leq_twice_max_degree))
+ce7 = Graph("FpGK?")
+ce7.name(new = "ce7")
+
+# CE to ((has_paw)&(is_circular_planar))->(has_residue_equals_alpha)
+ce8 = Graph('IxCGGC@_G')
+ce8.name(new = "ce8")
+
+# CE to ((has_H)&(is_forest))->(has_residue_equals_alpha)
+ce9 = Graph('IhCGGD?G?')
+ce9.name(new = "ce9")
+
+# CE to (((is_eulerian)&(is_planar))&(has_paw))->(has_residue_equals_alpha)
+ce10=Graph('KxkGGC@?G?o@')
+ce10.name(new = "ce10")
+
+# CE to (has_alpha_residue_equal_two)->((is_perfect)|(is_regular))
+ce11 = Graph("E|OW")
+ce11.name(new = "ce11")
+
+# CE to (((is_cubic)&(is_triangle_free))&(is_H_free))->(has_residue_equals_two)
+ce12 = Graph("Edo_")
+ce12.name(new = "ce12")
+
+# CE to ((diameter_equals_twice_radius)&(is_claw_free))->(has_residue_equals_two)
+ce13 = Graph("ExOG")
+ce13.name(new = "ce13")
+
+# CE to (~(matching_covered))->(has_residue_equals_alpha)
+ce14 = Graph('IhCGGC_@?')
+ce14.name(new = "IhCGGC_@?")
+
+"""
+CE to independence_number(x) <= 10^order_automorphism_group(x)
+
+    sage: order(ce15)
+    57
+    sage: independence_number(ce15)
+    25
+"""
+ce15 = Graph("x??C?O?????A?@_G?H??????A?C??EGo?@S?O@?O??@G???CO???CAC_??a?@G?????H???????????O?_?H??G??G??@??_??OA?OCHCO?YA????????A?O???G?O?@????OOC???_@??????MCOC???O_??[Q??@???????O??_G?P?GO@A?G_???A???A@??g???W???@CG_???`_@O??????@?O@?AGO?????C??A??F??????@C????A?E@L?????P@`??")
+ce15.name(new = "ce15")
+
+# CE to independence_number(x) <= 2*maximum(welsh_powell(x), max_even_minus_even_horizontal(x))
+ce16 = Graph("mG???GP?CC?Aa?GO?o??I??c??O??G?ACCGW@????OC?G@?_A_W_OC@??@?I??O?_AC?Oo?E@_?O??I??B_?@_A@@@??O?OC?GC?CD?C___gAO?G??KOcGCiA??SC????GAVQy????CQ?cCACKC_?A?E_??g_AO@C??c??@@?pY?G?")
+ce16.name(new = "ce16")
+
+# CE to independence_number(x) >= 1/2*cvetkovic(x)
+ce17 = Graph("S??wG@@h_GWC?AHG?_gMGY_FaIOk@?C?S")
+ce17.name(new = "ce17")
+
+# CE to independence_number(x) >= matching_number - sigma_2
+ce18 = Graph("cGO_?CCOB@O?oC?sTDSOCC@O???W??H?b???hO???A@CCKB??I??O??AO@CGA???CI?S?OGG?ACgQa_Cw^GP@AID?Gh??ogD_??dR[?AG?")
+ce18.name(new = "ce18")
+
+# CE to independence_number(x) <= maximum(max_even_minus_even_horizontal(x), radius(x)*welsh_powell(x))
+ce19 = Graph('J?@OOGCgO{_')
+ce19.name(new = "ce19")
+
+# CE to independence_number(x) <= card_center(x) + max_even_minus_even_horizontal(x) + 1
+ce20 = Graph('M?CO?k?OWEQO_O]c_')
+ce20.name(new = "ce20")
+
+# CE to independence_number(x) <= median_degree(x)^2 + card_periphery(x)
+ce21 = Graph('FiQ?_')
+ce21.name(new = "ce21")
+
+# CE to independence_number(x) <= brinkmann_steffen(x) + max_even_minus_even_horizontal(x) + 1
+ce22 = Graph('Ss?fB_DYUg?gokTEAHC@ECSMQI?OO?GD?')
+ce22.name(new = "ce22")
+
+# CE to independence_number(x) <= inverse_degree(x) + order_automorphism_group(x) + 1
+ce23 = Graph("HkIU|eA")
+ce23.name(new = "ce23")
+
+# CE to independence_number(x) <= ceil(eulerian_faces(x)/diameter(x)) +max_even_minus_even_horizontal(x)
+ce24 = Graph('JCbcA?@@AG?')
+ce24.name(new = "ce24")
+
+# CE to independence_number(x) <= floor(e^(maximum(max_even_minus_even_horizontal(x), fiedler(x))))
+ce25 = Graph('OX??ZHEDxLvId_rgaC@SA')
+ce25.name(new = "ce25")
+
+# CE to independence_number(x) <= maximum(card_periphery(x), radius(x)*welsh_powell(x))
+ce26 = Graph("NF?_?o@?Oa?BC_?OOaO")
+ce26.name(new = "ce26")
+
+# CE to independence_number(x) <= floor(average_distance(x)) + maximum(max_even_minus_even_horizontal(x), brinkmann_steffen(x))
+ce27 = Graph("K_GBXS`ysCE_")
+ce27.name(new = "ce27")
+
+# CE to independence_number(x) <= minimum(annihilation_number(x), 2*e^sum_temperatures(x))
+ce28 = Graph("g??O?C_?`?@?O??A?A????????C?????G?????????A@aA??_???G??GA?@????????_???GHC???CG?_???@??_??OB?C?_??????_???G???C?O?????O??A??????G??")
+ce28.name(new = "ce28")
+
+# CE to independence_number(x) <= maximum(2*welsh_powell(x), maximum(max_even_minus_even_horizontal(x), laplacian_energy(x)))
+ce29 = Graph("P@g??BSCcIA???COcSO@@O@c")
+ce29.name(new = "ce29")
+
+# CE to independence_number(x) <= maximum(order_automorphism_group(x), 2*cvetkovic(x) - matching_number(x))
+ce30 = Graph("G~q|{W")
+ce30.name(new = "ce30")
+
+# CE to independence_number(x) <= max_even_minus_even_horizontal(x) + min_degree(x) + welsh_powell(x)
+ce31 = Graph("VP??oq_?PDOGhAwS??bSS_nOo?OHBqPi?I@AGP?POAi?")
+ce31.name(new = "ce31")
+
+# CE to independence_number(x) >= order(x)/szekeres_wilf(x)
+ce32 = Graph('H?`@Cbg')
+ce32.name(new = "ce32")
+
+# CE to independence_number(x) <= max_even_minus_even_horizontal(x) + minimum(card_positive_eigenvalues(x), card_center(x) + 1)
+ce33 = Graph("O_aHgP_kVSGOCXAiODcA_")
+ce33.name(new = "ce33")
+
+# CE to independence_number(x) <= card_center(x) + maximum(diameter(x), card_periphery(x))
+ce34 = Graph('H?PA_F_')
+ce34.name(new = "ce34")
+
+# CE to independence_number(x) <= card_center(x) + maximum(diameter(x), card_periphery(x))ce35 = Graph("")
+ce35 = Graph("HD`cgGO")
+ce35.name(new = "ce35")
+
+# CE to independence_number(x) >= max_degree(x) - order_automorphism_group(x)
+ce36 = Graph('ETzw')
+ce36.name(new = "ce36")
+
+# CE to independence_number(x) <= maximum(card_center(x), diameter(x)*max_degree(x))
+ce37 = Graph("~?AA?G?????@@??@?A???????????O??????????G_?A???????????????A?AO?????????G???G?@???@???O?????????????C???????_???????C?_?W???C????????_??????????????????_???????_???O????????D??????????C????????GCC???A??G??????A@??A??@G???_?????@_??????_??G???K??????A????C??????????A???_?A????`??C_O????G????????????A?G???????????????????O?????C??????@???__?@O_G??C????????OA?????????????????????????GA_GA????O???_??O??O?G??G?_C???@?G???O???_?O???_??????C???????????????E_???????????????_@???O??????CC???O?????????OC_????_A????????_?G??????O??????_??????_?I?O??????A???????O?G?O???C@????????????_@????C?????@@???????C???O??A?????_??????A_??????????A?G????AB???A??C?G??????????G???A??@?A???????@???????D?_????B????????????????????g?C???C????G????????@??????@??A????????@????_??_???o?????????@????????????_???????A??????C????A?????C????O????@?@???@?A_????????CA????????????????H???????????????????O????_??OG??Ec?????O??A??_???_???O?C??`?_@??@??????O????G????????????A????@???_?????????_?A???AAG???O????????????????????C???_???@????????????_??H???A??W?O@????@_???O?_A??O????OG???????G?@??G?C?????G?????????@?????????G?O?????G???????_?????????@????@?????????G????????????C?G?????????_C?@?A????G??GA@????????????@?????C??G??????_?????????_@?????@???A?????@?????????????????CG??????_?????@???????@C???O????_`?????OA?G??????????????Q?A?????????????A????@C?????GO??_?C???????O???????@?G?A????O??G???_????_?????A?G_?C?????????C?")
+ce37.name(new = "ce37")
+
+# CE to independence_number(x) <= abs(-card_center(x) + min_degree(x)) + max_even_minus_even_horizontal(x)
+ce38 = Graph('FVS_O')
+ce38.name(new = "ce38")
+
+# CE to independence_number(x) <= abs(-card_center(x) + max_degree(x)) + max_even_minus_even_horizontal(x)
+ce39 = Graph("FBAuo")
+ce39.name(new = "ce39")
+
+# CE to independence_number(x) <= floor(inverse_degree(x)) + order_automorphism_group(x) + 1
+ce40 = Graph('Htji~Ei')
+ce40.name(new = "ce40")
+
+# CE to independence_number(x) <= maximum(girth(x), card_center(x) + card_periphery(x))
+ce41 = Graph("FhX?G")
+ce41.name(new = "ce41")
+
+# CE to independence_number(x) <= card_center(x) + maximum(residue(x), card_periphery(x))
+ce42 = Graph('GP[KGC')
+ce42.name(new = "ce42")
+
+# CE to independence_number(x) <= maximum(girth(x), (barrus_bound(x) - order_automorphism_group(x))^2)
+ce43 = Graph("Exi?")
+ce43.name(new = "ce43")
+
+# CE to independence_number(x) <= (brinkmann_steffen(x) - szekeres_wilf(x))^2 + max_even_minus_even_horizontal(x)
+ce44 = Graph('GGDSsg')
+ce44.name(new = "ce44")
+
+# CE to independence_number(x) <= maximum(max_even_minus_even_horizontal(x), radius(x)*szekeres_wilf(x))
+ce45 = Graph("FWKH?")
+ce45.name(new = "ce45")
+
+# CE to independence_number(x) <= maximum(card_periphery(x), radius(x)*szekeres_wilf(x))
+ce46 = Graph('F`I`?')
+ce46.name(new = "ce46")
+
+# CE to independence_number(x) <= maximum(card_periphery(x), diameter(x) + inverse_degree(x))
+ce47 = Graph("KVOzWAxewcaE")
+ce47.name(new = "ce47")
+
+# CE to independence_number(x) <= maximum(card_periphery(x), max_even_minus_even_horizontal(x) + min_degree(x))
+ce48 = Graph('Iq]ED@_s?')
+ce48.name(new = "ce48")
+
+# CE to independence_number(x) >= sqrt(card_positive_eigenvalues(x))
+ce49 = Graph("K^~lmrvv{~~Z")
+ce49.name(new = "ce49")
+
+# CE to  independence_number(x) <= max_degree(x) + maximum(max_even_minus_even_horizontal(x), sigma_2(x))
+ce50 = Graph('bCaJf?A_??GY_O?KEGA???OMP@PG???G?CO@OOWO@@m?a?WPWI?G_A_?C`OIG?EDAIQ?PG???A_A?C??CC@_G?GDI]CYG??GA_A??')
+ce50.name(new = "ce50")
+
+# CE to independence_number(x) >= matching_number(x) - order_automorphism_group(x) - 1
+ce51 = Graph("Ivq~j^~vw")
+ce51.name(new = "ce51")
+
+# CE to independence_number(x) >= order(x)/szekeres_wilf(x)
+ce52 = Graph('H?QaOiG')
+ce52.name(new = "ce52")
+
+# CE to independence_number(x) >= matching_number(x) - sigma_2(x) - 1
+ce53 = Graph("]?GEPCGg]S?`@??_EM@OTp?@E_gm?GW_og?pWO?_??GQ?A?^HIRwH?Y?__BC?G?[PD@Gs[O?GW")
+ce53.name(new = "ce53")
+
+# CE to independence_number(x) >= -average_distance(x) + ceil(lovasz_theta(x))
+ce54 = Graph('lckMIWzcWDsSQ_xTlFX?AoCbEC?f^xwGHOA_q?m`PDDvicEWP`qA@``?OEySJX_SQHPc_H@RMGiM}`CiG?HCsm_JO?QhI`?ARLAcdBAaOh_QMG?`D_o_FvQgHGHD?sKLEAR^ASOW~uAUQcA?SoD?_@wECSKEc?GCX@`DkC')
+ce54.name(new = "ce54")
+
+# CE to independence_number(x) >= -card_periphery(x) + matching_number(x)
+ce55 = Graph("I~~~~~~zw")
+ce55.name(new = "ce55")
+
+# CE to independence_number(x) >= lovasz_theta(x)/edge_con(x)
+ce56 = Graph('HsaGpOe')
+ce56.name(new = "ce56")
+
+# CE to independence_number(x) >= minimum(max_degree(x), floor(lovasz_theta(x)))
+ce57 = Graph("^?H{BDHqHosG??OkHOhE??B[CInU?@j_A?CoA^azGPLcb_@GEYYRPgG?K@gdPAg?d@_?_sGcED`@``O")
+ce57.name(new = "ce57")
+
+# CE to independence_number>= barrus_bound(x) - max(card_center(x), card_positive_eigenvalues(x))
+ce58 = Graph('Sj[{Eb~on~nls~NJWLVz~~^|{l]b\uFss')
+ce58.name(new = "ce58")
+
+# CE to independence_number(x) >= floor(tan(barrus_bound(x) - 1))
+ce59 = Graph("RxCWGCB?G?_B?@??_?N??F??B_??w?")
+ce59.name(new = "ce59")
+
+# CE to independence_number(x) >= -1/2*diameter(x) + lovasz_theta(x)
+ce60 = Graph('wSh[?GCfclJm?hmgA^We?Q_KIXbf\@SgDNxpwHTQIsIB?MIDZukArBAeXE`vqDLbHCwf{fD?bKSVLklQHspD`Lo@cQlEBFSheAH?yW\YOCeaqmOfsZ?rmOSM?}HwPCIAYLdFx?o[B?]ZYb~IK~Z`ol~Ux[B]tYUE`_gnVyHRQ?{cXG?k\BL?vVGGtCufY@JIQYjByg?Q?Qb`SKM`@[BVCKDcMxF|ADGGMBW`ANV_IKw??DRkY\KOCW??P_?ExJDSAg')
+ce60.name(new = "ce60")
+
+# CE to independence_number(x) <= maximum(card_negative_eigenvalues(x), max_common_neighbors(x) + max_even_minus_even_horizontal(x))
+ce61 = Graph("KsaAA?OOC??C")
+ce61.name(new = "ce61")
+
+# CE to independence_number(x) >= minimum(floor(lovasz_theta(x)), tan(spanning_trees_count(x)))
+ce62 = Graph("qWGh???BLQcAH`aBAGCScC@SoBAAFYAG?_T@@WOEBgRC`oSE`SG@IoRCK[_K@QaQq?c@?__G}ScHO{EcCa?K?o?E?@?C[F_@GpV?K_?_?CSW@D_OCr?b_XOag??C@gGOGh??QFoS?@OHDAKWIX_OBbHGOl??\Cb@?E`WehiP@IGAFC`GaCgC?JjQ???AGJgDJAGsdcqEA_a_q?")
+ce62.name(new = "ce62")
+
+# CE to independence_number(x) >= diameter(x)/different_degrees(x)
+ce63 = Graph("KOGkYBOCOAi@")
+ce63.name(new = "ce63")
+
+# CE to independence_number(x) >= -max_common_neighbors(x) + min_degree(x)
+ce64 = Graph('`szvym|h~RMQLTNNiZzsgQynDR\p~~rTZXi~n`kVvKolVJfP}TVEN}Thj~tv^KJ}D~VqqsNy|NY|ybklZLnz~TfyG')
+ce64.name(new = "ce64")
+
+# CE to independence_number(x) >= -10^different_degrees(x) + matching_number(x)
+ce65 = Graph("W~~~~~~~~~~~~~~~~~~~~~~~~~~~~~~~~~~~~~~~~~~~~~~")
+ce65.name(new = "ce65")
+
+# CE to independence_number(x) >= girth^max_degree+1
+ce66 = Graph("~?@EG??????????@G????_???a???C????????@???A???????G??????C?GCG????????A???C@??????@????O??A??C?????_??O???CA???c??_?_?@????A????@??????C???C?G?O?C???G?????????O?_G?C????G??????_?????@??G???C??????O?GA?????O???@????????A?G?????????_C???????@??G??@??_??IA@???????G?@??????@??_?@????C??G???_????O???P???@???o??????O?????S?O???A???G?????c_?????D?????A???A?????G@???????O???H????O????@@????@K????????C??C?????G??")
+ce66.name(new = "ce66")
+
+# CE to independence_number(x) <= maximum(cycle_space_dimension(x), floor(lovasz_theta(x)))
+ce67 = Graph("G??EDw")
+ce67.name(new = "ce67")
+
+# CE to independence_number(x) >= minimum(card_positive_eigenvalues(x), 2*card_zero_eigenvalues(x))
+ce68 = Graph('HzzP|~]')
+ce68.name(new = "ce68")
+
+# CE to independence_number(x) <= maximum(max_degree(x), radius(x)^card_periphery(x))
+ce69 = Graph("F?BvO")
+ce69.name(new = "ce69")
+
+# CE to independence_number(x) >= floor(lovasz_theta(x))/vertex_con(x)
+ce70 = Graph('~?@Z??????O?M??`S??A?`?A?????@????`?????A?A?????A@????GO?@@??A_????????O_???I@_??G??A?`?C????????@???????????@??C?@?????O??@??CA??A?D??G?_?????_Q@G????C?_?A??@???O????G?O?G?_?????CoG?G???X??C???_CAG_C??????G?????@?Ao?????C???A??????_??SG??cOC??????????Ao????????_?????G???????D?????C??_?B?????a??_???????G?@?????C??????C?c?????G_?_??G??_Q????C????B?_CG????AGC???G?O??_I????@??????_??a??@?O_G??O??aA@@?????EA???@???????@???????O?O??@??`_G???????GCA?_GO????_?_????????????_??I?@?C???@????????G?aG??????W????@PO@???oC?CO???_??G?@@?CO??K???C@??O???@????D?????A?@G?G?O???_???????Ao??AC???G?_???G????????A??????_?p???W?A?Ao@?????_?????GA??????????????_?C??????@O????_@??O@Gc@??????????A_??????')
+ce70.name(new = "ce70")
+
+# CE to independence_number(x) <= maximum(matching_number(x), critical_independence_number(x))
+ce71 = Graph('ECYW')
+ce71.name(new = "ce71")
+
+# CE to independence_number(x)>=-1/2*x.diameter() + x.lovasz_theta()
+ce72 = Graph('fdSYkICGVs_m_TPs`Fmj_|pGhC@@_[@xWawsgEDe_@g`TC{P@pqGoocqOw?HBDS[R?CdG\e@kMCcgqr?G`NHGXgYpVGCoJdOKBJQAsG|ICE_BeMQGOwKqSd\W?CRg')
+ce72.name(new = "ce72")
+
+# CE to independence_number(x) >= minimum(floor(lovasz_theta(x)), max_even_minus_even_horizontal(x) + 1)
+ce73 = Graph('h???_?CA?A?@AA????OPGoC@????A@?A?_C?C?C_A_???_??_G????HG????c?G_?G??HC??A@GO?G?A@A???_@G_?_G_GC_??E?O?O`??@C?@???O@?AOC?G?H??O?P??C_?O_@??')
+ce73.name(new = "ce73")
+
+# CE to independence_number(x) >= minimum(diameter(x), lovasz_theta(x))
+ce74 = Graph("FCQb_")
+ce74.name(new = "ce74")
+
+# CE to independence_number(x) >= minimum(girth(x), floor(lovasz_theta(x)))
+ce75 = Graph('E?Bw')
+ce75.name(new = "ce75")
+
+# CE to independence_number(x) <= maximum(average_distance(x), max_even_minus_even_horizontal(x))*sum_temperatures(x)
+ce76 = Graph("~?@DS?G???G_?A_?OA?GC??oa?A@?@?K???L?_?S_??CCSA_g???@D?????_?A??EO??GAOO_@C`???O?_CK_???_o_?@O??XA???AS???oE`?A?@?CAa?????C?G??i???C@qo?G?Og?_O?_?@???_G????o?A_@_?O?@??EcA???__?@GgO?O@oG?C?@??CIO?_??G??S?A?@oG_K?@C??@??QOA?C????AOo?p?G???oACAOAC@???OG??qC???C??AC_G?@??GCHG?AC@?_@O?CK?@?B???AI??OO_S_a_O??????AO?OHG?@?????_???EGOG??@?EF@?C?Pc?????C?W_PA?O@?_?@A@??OD_C?@?@?A??CC?_?i@?K?_O_CG??A?")
+ce76.name(new = "ce76")
+
+# CE to independence_number(x) <= maximum(matching_number(x), critical_independence_number(x))
+ce77 = Graph("iF\ZccMAoW`Po_E_?qCP?Ag?OGGOGOS?GOH??oAAS??@CG?AA?@@_??_P??G?SO?AGA??M????SA????I?G?I???Oe?????OO???_S?A??A????ECA??C?A@??O??S?@????_@?_??S???O??")
+ce77.name(new = "ce77")
+
+# CE to independence_number(x) <= maximum(max_degree(x), radius(x)^card_periphery(x))
+ce78 = Graph("G_aCp[")
+ce78.name(new = "ce78")
+
+# CE to independence_number(x) <= residue(x)^2
+ce79 = Graph('J?B|~fpwsw_')
+ce79.name(new = "ce79")
+
+# CE to independence_number(x) <= 10^(card_center(x)*log(10)/log(sigma_2(x)))
+ce80 = Graph('T?????????????????F~~~v}~|zn}ztn}zt^')
+ce80.name(new = "ce80")
+
+# CE to independence_number(x) <= diameter(x)^card_periphery(x)
+ce81 = Graph('P?????????^~v~V~rzyZ~du{')
+ce81.name(new = "ce81")
+
+# CE to independence_number(x) <= radius(x)*residue(x) + girth(x)
+ce82 = Graph('O????B~~^Zx^wnc~ENqxY')
+ce82.name(new = "ce82")
+
+"""
+CE to independence_number(x) <= minimum(lovasz_theta(x), residue(x)^2)
+    and
+    <= minimum(annihilation_number(x), residue(x)^2)
+    and
+    <= minimum(fractional_alpha(x), residue(x)^2)
+    and
+    <= minimum(cvetkovic(x), residue(x)^2)
+    and
+    <= minimum(residue(x)^2, floor(lovasz_theta(x)))
+    and
+    <= minimum(size(x), residue(x)^2)
+"""
+ce83 = Graph('LEYSrG|mrQ[ppi')
+ce83.name(new = "ce83")
+
+# CE to independence_number(x) <= maximum(laplacian_energy(x), brinkmann_steffen(x)^2)
+ce84 = Graph('~?@r?A??OA?C??????@?A????CC?_?A@????A?@???@?S?O????AO??????G???????C????????C?C???G?????_??????_?G?????O?A?_?O?O@??O???T@@??????O????C_???C?CO???@??@?@???_???O??O??A??O???O?A?OB?C?AD???C`?B?__?_????????Q?C??????????????_???C??_???A?gO??@C???C?EC?O??GG`?O?_?_??O????_?@?GA?_????????????G????????????????????AO_?C?????????P?IO??I??OC???O????A??AC@AO?o????????o@??O?aI?????????_A??O??G??o?????????_??@?????A?O?O?????G?????H???_????????A??a?O@O?_?D???????O@?????G???GG?CA??@?A@?A????GA?@???G??O??A??????AA???????O??_c??@???A?????_????@CG????????????A???A???????A?W???B????@?????HGO???????_@_?????C??????????_a??????_???????@G?@O?@@_??G@???????GG?O??A??????@????_??O_?_??CC?B???O??@????W??`AA????O??_?????????????????_???A??????@G??????I@C?G????????A@?@@?????C???p???????????????????G?_G????Z?A????_??????G????Q????@????????_@O????@???_QC?A??@???o???G???@???????O???CC??O?D?O?@C????@O?G?????A??@C???@????O?????????_??C??????_?@????O??????O?Y?C???_?????A??@OoG???????A???G??????CC??A?A?????????????????GA_???o???G??O??C???_@@??????@?????G??????????O???@O???????????A????S??_o????????A??B??????_??C????C?')
+ce84.name(new = "ce84")
+
+# CE to independence_number(x) <= girth(x)^ceil(laplacian_energy(x))
+ce85 = Graph('bd_OPG_J_G?apBB?CPk@`X?hB_?QKEo_op`C?|Gc?K_?P@GCoGPTcGCh?CBIlqf_GQ]C_?@jlFP?KSEALWGi?bIS?PjO@?CCA?OG?')
+ce85.name(new = "ce85")
+
+# CE to independence_number(x) <= diameter(x)*residue(x) + different_degrees(x)
+ce86 = Graph('SK|KWYc|^BJKlaCnMH^ECUoSC[{LHxfMG')
+ce86.name(new = "ce86")
+
+# CE to independence_number(x) <= maximum(max_common_neighbors(x), girth(x)^laplacian_energy(x))
+ce87 = Graph('~?@iA?B@@b?[a??oHh_gC?@AGD?Wa???_E@_@o_AkGA@_o?_h??GG??cO??g?_?SD?d@IW?s?P_@@cSG?_B??d?CSI?OCQOH_?bo?CAaC???pGC@DO@?PHQOpO??A?_A@K[PC@?__???@OSCOGLO?oOAAA?IOX@??GC?O?P??oA_?KPIK?Q@A?sQC???LA???aQOC_AeG?Q?K_Oo?AB?OU?COD?VoQ?@D????A?_D?CAa?@@G?C??CGHcCA_cB?@c@_O?H??_@?@OWGGCo??AGC??AQ?QOc???Ow_?C[?O@@G_QH?H?O???_I@@PO????FAGk??C?ka@D@I?P?CooC@_O@?agAE??CpG?AA_`OO??_?Q?AiOQEK?GhB@CAOG?G?CC??C@O@GdC__?OIBKO?aOD_?OG???GACH@?b?@?B_???WPA?@_?o?XQQ?ZI_@?O_o_?@O??EDGOBEA??_aOSQsCO@?_DD`O??D?JaoP?G?AOQOCAS?k??S?c@?XW?QCO??_OAGOWc__G?_??G??L@OP?b?O?GCCMAH????????@@?A?C@oDaGG?Wk@H@OM?_A?IOu`SG?E@??W?I@EQA@@_@Wa?@?_??C??AAAiGQG@@?`@oA?_??OgC?K_G??G`?@S@B?A?HWc?HG??`gO???A?W?A?O?MpS??D?GS?GDC_??I@??IPAOdk`?CG??A?pPAgIDlCYCTSDgg?@FW?DI?O_OW?_S??AAQB_OOCF????XS_?@l_kAw__Ea?O?C_CGO??EG??WLb@_H??OCaAET@S?@?I???_??LaO_HCYG@G_G?_?_C???os?_G?OO@s_??_?_GGE`Os??_GCa?DWO?A@?@_CB`MOBCGIC???GKA_c?@BSh??@?RC[?eg?@hOC?_?BeGOaC?AWOSCm@G?A??A?G?Ga_')
+ce87.name(new = "ce87")
+
+# CE to independence_number(x) <= maximum(radius(x), max_degree(x))^2
+ce88 = Graph('h@`CA???GH?AAG?OW@@????E???O?O???PO?O?_?G??`?O_???@??E?E??O??A?S@???S???????U?GAI???A?DA??C?C@??PA?A???_C_?H?AA??_C??DCO?C???_?AAG??@O?_?G')
+ce88.name(new = "ce88")
+
+# CE to independence_number(x) <= max_degree(x) + maximum(max_even_minus_even_horizontal(x), geometric_length_of_degree_sequence(x))
+ce89 = Graph("_qH?S@??`??GG??O?_?C?_??@??@??G??C??_??C????O??G???@????O???A???@????C???C?????G????")
+ce89.name(new = "ce89")
+
+# CE to independence_number(x) >= floor(arccosh(lovasz_theta(x)))^2
+ce90 = Graph("~?@Td|wi\\fbna~}wepkkbXcrW}\\~NvtLKpY\\J_Ub^~yM~^tHnM}jPffKkqnijvxD@xa{UOzzvr?L^PFi||yt@OQ\YU{Vh]tWzwzpj\\n|kR]`Y}RpCvxk{rEMRP\\}|}dNdNtbO~yrkgMxlOXr|FvQ{tvfKKnHrp^}jV\\B^n\\LvLZeyX}QSKN^sm~yl\\[NJZXqdk]O|^zHl~vC{w`Nsn}x]utqrJozKXV|eIUUPv~ydc}]xJNWZjW|lpYm}{Jf~JWMixb^t]e|S~B[vKc{K[Kjut~}Kj~iAl\\tVNgyZadvoA}rdTlr\\\\wNr^^kJzrp|qlVy]siKncI~`oNm|ul\\PxDRyzddDzrjUn~ciOgbR}p~Cz|~MlxYoEVnVuZkxJgvmtE]]}~PRp[He]oBQz]PVJ~gVnvSUR|QF|`lomFh[j|jIaS~vh~_rYiiK}FnEW}ovnntxtRFBakzvwn[biJhNvf|VDV?m~Y]ndmfJQ|M@QvnNf~MCyn~{HSU~fvEv~@}u|spOXzTVNY\\kjDNt\\zRMXxU|g|XrzFzDYiVvho}bQbyfI{{w[_~nrm}J~LhwH}TNmfM^}jqajl_ChY]M}unRK\\~ku")
+ce90.name(new = "ce90")
+
+# CE to independence_number(x) <= maximum(2*welsh_powell(x), max_even_minus_even_horizontal(x)^2)
+ce91 = Graph("q?}x{k\FGNCRacDO`_gWKAq?ED?Qc?IS?Da?@_E?WO_@GOG@B@?Cc?@@OW???qO?@CC@?CA@C?E@?O?KK???E??GC?CO?CGGI??@?cGO??HG??@??G?SC???AGCO?KAG???@O_O???K?GG????WCG??C?C??_C????q??@D??AO???S????CA?a??A?G??IOO????B?A???_??")
+ce91.name(new = "ce91")
+
+# CE to independence_number(x) >= -max_common_neighbors(x) + min_degree(x) - 1
+ce92 = Graph("qR}fexr{J\\innanomndYrzmy^p~Ri]c]lA{~jVurv]n~reCed~|j{TtvnMtB~nZFrz{wUnV^fzV\\rUlt|qvJubnFwWSxxzfZ}Btj`yV~rv\\nknwl~Z?T]{qwn~bFzh^\\{Ezv}p~I^RV|oXe~knL~x^nNtvYlrezLX^tj{S^Rflqqv]e|S^}vpbe~Ni]m]}zfbZolnPl{N~}]X?")
+ce92.name(new = "ce92")
+
+#CE to: alpha >= diameter for regular graphs
+ce93 = Graph('_t???CA???_B?E?@??WAB?G??_GA?W?????@???W??B???A???BA??@__???G??@A???LA???AW???@_???G')
+ce93.name(new = "ce93")
+
+#a K5 with a pendant, CE to dirac => regular or planar conjecture
+k5pendant = Graph('E~}?')
+k5pendant.name(new="k5pendant")
+
+#same as H
+killer = Graph('EgSG')
+killer.name(new="killer")
+
+#alon_seymour graph: CE to the rank-coloring conjecture, 56-regular, vertex_trans, alpha=2, omega=22, chi=chi'=edge_connect=56
+alon_seymour=Graph([[0..63], lambda x,y : operator.xor(x,y) not in (0,1,2,4,8,16,32,63)])
+alon_seymour.name(new="alon_seymour")
+
+#moser spindle
+moser = Graph('Fhfco')
+moser.name(new = "moser")
+
+#Holt graph is smallest graph which is edge-transitive but not arc-transitive
+holt = graphs.HoltGraph()
+holt.name(new = "holt")
+
+golomb = Graph("I?C]dPcww")
+golomb.name(new = "golomb")
+
+edge_critical_5=graphs.CycleGraph(5)
+edge_critical_5.add_edge(0,3)
+edge_critical_5.add_edge(1,4)
+edge_critical_5.name(new="edge_critical_5")
+
+#a CE to alpha >= min{e-n+1,diameter}
+heather = graphs.CompleteGraph(4)
+heather.add_vertex()
+heather.add_vertex()
+heather.add_edge(0,4)
+heather.add_edge(5,4)
+heather.name(new="heather")
+
+#residue = alpha = 3, a CE to conjecture that residue=alpha => is_ore
+ryan3=graphs.CycleGraph(15)
+for i in range(15):
+    for j in [1,2,3]:
+        ryan3.add_edge(i,(i+j)%15)
+        ryan3.add_edge(i,(i-j)%15)
+ryan3.name(new="ryan3")
+
+#sylvester graph: 3-reg, 3 bridges, no perfect matching (why Petersen theorem requires no more than 2 bridges)
+sylvester = Graph('Olw?GCD@o??@?@?A_@o`A')
+sylvester.name(new="sylvester")
+
+fork=graphs.PathGraph(4)
+fork.add_vertex()
+fork.add_edge(1,4)
+fork.name(new="fork")
+
+#one of the 2 order 11 chromatic edge-critical graphs discovered by brinkmann and steffen
+edge_critical_11_1 = graphs.CycleGraph(11)
+edge_critical_11_1.add_edge(0,2)
+edge_critical_11_1.add_edge(1,6)
+edge_critical_11_1.add_edge(3,8)
+edge_critical_11_1.add_edge(5,9)
+edge_critical_11_1.name(new="edge_critical_11_1")
+
+#one of the 2 order 11 chromatic edge-critical graphs discovered by brinkmann and steffen
+edge_critical_11_2 = graphs.CycleGraph(11)
+edge_critical_11_2.add_edge(0,2)
+edge_critical_11_2.add_edge(3,7)
+edge_critical_11_2.add_edge(6,10)
+edge_critical_11_2.add_edge(4,9)
+edge_critical_11_2.name(new="edge_critical_11_2")
+
+#chromatic_index_critical but not overfull
+pete_minus=graphs.PetersenGraph()
+pete_minus.delete_vertex(9)
+pete_minus.name(new="pete_minus")
+
+"""
+The Haemers graph was considered by Haemers who showed that alpha(G)=theta(G)<vartheta(G).
+The graph is a 108-regular graph on 220 vertices. The vertices correspond to the 3-element
+subsets of {1,...,12} and two such vertices are adjacent whenever the subsets
+intersect in exactly one element.
+
+    sage: haemers
+    haemers: Graph on 220 vertices
+    sage: haemers.is_regular()
+    True
+    sage: max(haemers.degree())
+    108
+"""
+haemers = Graph([Subsets(12,3), lambda s1,s2: len(s1.intersection(s2))==1])
+haemers.relabel()
+haemers.name(new="haemers")
+
+"""
+The Pepper residue graph was described by Ryan Pepper in personal communication.
+It is a graph which demonstrates that the residue is not monotone. The graph is
+constructed by taking the complete graph on 3 vertices and attaching a pendant
+vertex to each of its vertices, then taking two copies of this graph, adding a
+vertex and connecting it to all the pendant vertices. This vertex has degree
+sequence [6, 3, 3, 3, 3, 3, 3, 2, 2, 2, 2, 2, 2] which gives residue equal to 4.
+By removing the central vertex with degree 6, you get a graph with degree
+sequence [3, 3, 3, 3, 3, 3, 1, 1, 1, 1, 1, 1] which has residue equal to 5.
+
+    sage: pepper_residue_graph
+    pepper_residue_graph: Graph on 13 vertices
+    sage: sorted(pepper_residue_graph.degree(), reverse=True)
+    [6, 3, 3, 3, 3, 3, 3, 2, 2, 2, 2, 2, 2]
+    sage: residue(pepper_residue_graph)
+    4
+    sage: residue(pepper_residue_graph.subgraph(vertex_property=lambda v:pepper_residue_graph.degree(v)<6))
+    5
+"""
+pepper_residue_graph = graphs.CompleteGraph(3)
+pepper_residue_graph.add_edges([(i,i+3) for i in range(3)])
+pepper_residue_graph = pepper_residue_graph.disjoint_union(pepper_residue_graph)
+pepper_residue_graph.add_edges([(0,v) for v in pepper_residue_graph.vertices() if pepper_residue_graph.degree(v)==1])
+pepper_residue_graph.relabel()
+pepper_residue_graph.name(new="pepper_residue_graph")
+
+"""
+The Barrus graph was suggested by Mike Barrus in "Havel-Hakimi residues of Unigraphs" (2012) as an example of a graph whose residue (2) is
+less than the independence number of any realization of the degree sequence. The degree sequence is [4^8,2].
+The realization is the one given by reversing the Havel-Hakimi process.
+
+    sage: barrus_graph
+    barrus_graph: Graph on 9 vertices
+    sage: residue(barrus_graph)
+    2
+    sage: independence_number(barrus_graph)
+    3
+"""
+barrus_graph = Graph('HxNEG{W')
+barrus_graph.name(new = "barrus_graph")
+
+#CE to conjecture: (is_split)->((is_eulerian)->(is_regular))
+#split graph from k4 and e2 that is eulerian but not regular
+k4e2split = graphs.CompleteGraph(4)
+k4e2split.add_vertices([4,5])
+k4e2split.add_edge(4,0)
+k4e2split.add_edge(4,1)
+k4e2split.add_edge(5,2)
+k4e2split.add_edge(5,3)
+k4e2split.name(new = "k4e2split")
+
+triangle_star = Graph("H}qdB@_")
+#a counterexample to: (has_residue_equals_alpha)->((is_eulerian)->(alpha_leq_order_over_two))
+triangle_star.name(new = "triangle_star")
+
+#flower with n petals
+def flower(n):
+    g = graphs.StarGraph(2*n)
+    for x in range(n):
+        v = 2*x+1
+        g.add_edge(v,v+1)
+    return g
+
+flower_with_3_petals = flower(3)
+flower_with_3_petals.name(new = "flower_with_3_petals")
+
+flower_with_4_petals = flower(4)
+flower_with_4_petals.name(new = "flower_with_4_petals")
+
+"""
+Non-perfect, alpha = 2, order = 6
+
+    sage: pepper_non_perfect_graph.is_perfect()
+    false
+    sage: independence_number(pepper_non_perfect_graph)
+    2
+    sage: pepper_non_perfect_graph.order()
+    6
+"""
+pepper_non_perfect_graph = Graph("EdZG")
+pepper_non_perfect_graph.name(new = "pepper_non_perfect")
+
+# Gallai Tree graph
+gallai_tree = Graph("`hCKGC@?G@?K?@?@_?w?@??C??G??G??c??o???G??@_??F???N????_???G???B????C????W????G????G????C")
+gallai_tree.name(new = "gallai_tree")
+
+# Trigonal Antiprism w/ capped top face
+trig_antiprism_capped = Graph("Iw?EthkF?")
+trig_antiprism_capped.name(new = "trig_antiprism_capped")
+
+"""
+From Willis's thesis, page 4
+Alpha = Fractional Alpha = 4
+
+    sage: independence_number(willis_page4)
+    4
+    sage: fractional_alpha(willis_page4)
+    4
+"""
+willis_page4 = Graph("GlCKIS")
+willis_page4.name(new = "willis_page4")
+
+"""
+From Willis's thesis, page 13, Fig. 2.7
+
+    sage: independence_number(willis_page13_fig27)
+    4
+    sage: willis_page13_fig27.order()
+    7
+    sage: willis_page13_fig27.size()
+    15
+"""
+willis_page13_fig27 = Graph("Fs\zw")
+willis_page13_fig27.name(new = "willis_page13_fig27")
+
+"""
+From Willis's thesis, page 10, Figure 2.2
+Graph for which the Cvetkovic bound is the best upper bound present in the thesis
+
+    sage: independence_number(willis_page10_fig23)
+    4
+    sage: willis_page10_fig23.order()
+    10
+    sage: willis_page10_fig23.size()
+    15
+    sage: max_degree(willis_page10_fig23)
+    3
+    sage: min_degree(willis_page10_fig23)
+    3
+"""
+willis_page10_fig23 = Graph("G|eKHw")
+willis_page10_fig23.name(new = "willis_page10_fig23")
+
+"""
+From Willis's thesis, page 10, Figure 2.4
+Graph for which the Cvetkovic bound is the best upper bound present in the thesis
+
+    sage: independence_number(willis_page10_fig24)
+    9
+    sage: willis_page10_fig24.order()
+    24
+    sage: willis_page10_fig24.size()
+    36
+    sage: max_degree(willis_page10_fig24)
+    3
+    sage: min_degree(willis_page10_fig24)
+    3
+"""
+willis_page10_fig24 = Graph("WvOGWK@?G@_B???@_?O?F?????G??W?@K_?????G??@_?@B")
+willis_page10_fig24.name(new = "willis_page10_fig24")
+
+"""
+From Willis's thesis, page 13, Figure 2.6
+Graph for which the fractional independence bound is the best upper bound present in the thesis
+
+    sage: independence_number(willis_page13_fig26)
+    3
+    sage: willis_page13_fig26.order()
+    7
+    sage: willis_page13_fig26.size()
+    12
+    sage: max_degree(willis_page13_fig26)
+    4
+    sage: min_degree(willis_page13_fig26)
+    3
+"""
+willis_page13_fig26 = Graph("FstpW")
+willis_page13_fig26.name(new = "willis_page13_fig26")
+
+"""
+From Willis's thesis, page 21, Figure 3.1
+Graph for which n/chi is the best lower bound present in the thesis
+
+    sage: independence_number(willis_page21)
+    4
+    sage: willis_page21.order()
+    12
+    sage: willis_page21.size()
+    20
+    sage: max_degree(willis_page21)
+    4
+    sage: chromatic_num(willis_page21)
+    3
+"""
+willis_page21 = Graph("KoD?Xb?@HBBB")
+willis_page21.name(new = "willis_page21")
+
+"""
+From Willis's thesis, page 25, Figure 3.2
+Graph for which residue is the best lower bound present in the thesis
+
+    sage: independence_number(willis_page25_fig32)
+    3
+    sage: willis_page25_fig32.order()
+    8
+    sage: willis_page25_fig32.size()
+    15
+    sage: max_degree(willis_page25_fig32)
+    6
+    sage: chromatic_num(willis_page25_fig32)
+    4
+"""
+willis_page25_fig32 = Graph("G@N@~w")
+willis_page25_fig32.name(new = "willis_page25_fig32")
+
+"""
+From Willis's thesis, page 25, Figure 3.3
+Graph for which residue is the best lower bound present in the thesis
+
+    sage: independence_number(willis_page25_fig33)
+    4
+    sage: willis_page25_fig33.order()
+    14
+    sage: willis_page25_fig33.size()
+    28
+    sage: max_degree(willis_page25_fig33)
+    4
+    sage: chromatic_num(willis_page25_fig33)
+    4
+"""
+willis_page25_fig33 = Graph("Mts?GKE@QDCIQIKD?")
+willis_page25_fig33.name(new = "willis_page25_fig33")
+
+# The Lemke Graph
+lemke = Graph("G_?ztw")
+lemke.name(new = "Lemke")
+
+"""
+From Willis's thesis, page 29, Figure 3.6
+Graph for which the Harant Bound is the best lower bound present in the thesis
+
+    sage: independence_number(willis_page29)
+    4
+    sage: willis_page29.order()
+    14
+    sage: willis_page29.size()
+    28
+    sage: max_degree(willis_page29)
+    4
+    sage: chromatic_num(willis_page29)
+    4
+"""
+willis_page29 = Graph("[HCGGC@?G?_@?@_?_?M?@o??_?G_?GO?CC?@?_?GA??_C?@?C?@?A??_?_?G?D?@")
+willis_page29.name(new = "willis_page29")
+
+"""
+From Willis's thesis, page 35, Figure 5.1
+A graph where none of the upper bounds in the thesis give the exact value for alpha
+
+    sage: independence_number(willis_page35_fig51)
+    2
+    sage: willis_page35_fig51.order()
+    10
+"""
+willis_page35_fig51 = Graph("I~rH`cNBw")
+willis_page35_fig51.name(new = "willis_page35_fig51")
+
+"""
+From Willis's thesis, page 35, Figure 5.2
+A graph where none of the upper bounds in the thesis give the exact value for alpha
+
+    sage: independence_number(willis_page35_fig52)
+    2
+    sage: willis_page35_fig52.order()
+    10
+"""
+willis_page35_fig52 = Graph("I~zLa[vFw")
+willis_page35_fig52.name(new = "willis_page35_fig52")
+
+"""
+From Willis's thesis, page 36, Figure 5.3
+A graph where none of the upper bounds in the thesis give the exact value for alpha
+
+    sage: independence_number(willis_page36_fig53)
+    4
+    sage: willis_page36_fig53.order()
+    11
+"""
+willis_page36_fig53 = Graph("JscOXHbWqw?")
+willis_page36_fig53.name(new = "willis_page36_fig53")
+
+"""
+From Willis's thesis, page 36, Figure 5.4
+A graph where none of the upper bounds in the thesis give the exact value for alpha
+
+    sage: independence_number(willis_page36_fig54)
+    2
+    sage: willis_page36_fig54.order()
+    9
+    sage: willis_page36_fig54.size()
+    24
+"""
+willis_page36_fig54 = Graph("H~`HW~~")
+willis_page36_fig54.name(new = "willis_page36_fig54")
+
+"""
+From Willis's thesis, page 36, Figure 5.5
+A graph where none of the lower bounds in the thesis give the exact value for alpha
+
+    sage: independence_number(willis_page36_fig55)
+    3
+    sage: willis_page36_fig54.order()
+    7
+    sage: willis_page36_fig54.size()
+    13
+"""
+willis_page36_fig55 = Graph("F@^vo")
+willis_page36_fig55.name(new = "willis_page36_fig55")
+
+"""
+From Willis's thesis, page 37, Figure 5.6
+A graph where none of the lower bounds in the thesis give the exact value for alpha
+
+    sage: independence_number(willis_page37_fig56)
+    3
+    sage: willis_page37_fig56.order()
+    7
+    sage: willis_page37_fig56.size()
+    15
+"""
+willis_page37_fig56 = Graph("Fimzw")
+willis_page37_fig56.name(new = "willis_page37_fig56")
+
+"""
+From Willis's thesis, page 37, Figure 5.8
+A graph where none of the lower bounds in the thesis give the exact value for alpha
+
+    sage: independence_number(willis_page37_fig58)
+    3
+    sage: willis_page37_fig58.order()
+    9
+    sage: willis_page37_fig58.size()
+    16
+"""
+willis_page37_fig58 = Graph("H?iYbC~")
+willis_page37_fig58.name(new = "willis_page37_fig58")
+
+"""
+From Willis's thesis, page 39, Figure 5.10
+A graph where none of the upper or lower bounds in the thesis give the exact value for alpha
+
+    sage: independence_number(willis_page39_fig510)
+    5
+    sage: willis_page39_fig510.order()
+    12
+    sage: willis_page39_fig510.size()
+    18
+"""
+willis_page39_fig510 = Graph("Kt?GOKEOGal?")
+willis_page39_fig510.name(new = "willis_page39_fig510")
+
+"""
+From Willis's thesis, page 40, Figure 5.12
+A graph where none of the upper or lower bounds in the thesis give the exact value for alpha
+
+    sage: independence_number(willis_page40_fig512)
+    6
+    sage: willis_page40_fig512.order()
+    14
+    sage: willis_page40_fig512.size()
+    21
+"""
+willis_page40_fig512 = Graph("Ms???\?OGdAQJ?J??")
+willis_page40_fig512.name(new = "willis_page40_fig512")
+
+"""
+From Willis's thesis, page 41, Figure 5.14
+A graph where none of the upper or lower bounds in the thesis give the exact value for alpha
+
+    sage: independence_number(willis_page41_fig514)
+    5
+    sage: willis_page41_fig514.order()
+    12
+    sage: willis_page41_fig514.size()
+    18
+"""
+willis_page41_fig514 = Graph("Kt?GGGBQGeL?")
+willis_page41_fig514.name(new = "willis_page41_fig514")
+
+"""
+From Willis's thesis, page 41, Figure 5.15
+A graph where none of the upper or lower bounds in the thesis give the exact value for alpha
+
+    sage: independence_number(willis_page41_fig515)
+    4
+    sage: willis_page41_fig515.order()
+    11
+    sage: willis_page41_fig515.size()
+    22
+"""
+willis_page41_fig515 = Graph("JskIIDBLPh?")
+willis_page41_fig515.name(new = "willis_page41_fig515")
+
+"""
+From Elphick-Wocjan page 8
+"""
+elphick_wocjan_page8 = Graph("F?Azw")
+elphick_wocjan_page8.name(new = "Elphick-Wocjan p.8")
+
+"""
+From Elphick-Wocjan page 9
+"""
+elphick_wocjan_page9 = Graph("FqhXw")
+elphick_wocjan_page9.name(new = "Elphick-Wocjan p.9")
+
+"""
+An odd wheel with 8 vertices
+p.175
+Rebennack, Steffen, Gerhard Reinelt, and Panos M. Pardalos. "A tutorial on branch and cut algorithms for the maximum stable set problem." International Transactions in Operational Research 19.1-2 (2012): 161-199.
+
+    sage: odd_wheel_8.order()
+    8
+    sage: odd_wheel_8.size()
+    14
+"""
+odd_wheel_8 = Graph("G|eKMC")
+odd_wheel_8.name(new = "odd_wheel_8")
+
+"""
+An odd antihole with 7 vertices
+p.175
+Rebennack, Steffen, Gerhard Reinelt, and Panos M. Pardalos. "A tutorial on branch and cut algorithms for the maximum stable set problem." International Transactions in Operational Research 19.1-2 (2012): 161-199.
+
+    sage: odd_antihole_7.order()
+    7
+    sage: odd_antihole_7.size()
+    14
+"""
+odd_antihole_7 = Graph("F}hXw")
+odd_antihole_7.name(new = "odd_antihole_7")
+
+"""
+A facet-inducing graph
+p.176
+Rebennack, Steffen, Gerhard Reinelt, and Panos M. Pardalos. "A tutorial on branch and cut algorithms for the maximum stable set problem." International Transactions in Operational Research 19.1-2 (2012): 161-199.
+
+    sage: odd_antihole_7.order()
+    8
+    sage: odd_antihole_7.size()
+    11
+"""
+facet_inducing = Graph("G@hicc")
+facet_inducing.name(new = "facet_inducing")
+
+"""
+Double Fork
+p.185
+Rebennack, Steffen, Gerhard Reinelt, and Panos M. Pardalos. "A tutorial on branch and cut algorithms for the maximum stable set problem." International Transactions in Operational Research 19.1-2 (2012): 161-199.
+
+    sage: double_fork.order()
+    6
+    sage: double_fork.size()
+    5
+"""
+double_fork = Graph("E?dg")
+double_fork.name(new = "double_fork")
+
+"""
+Golomb Graph
+Appears in THE FRACTIONAL CHROMATIC NUMBER OF THE PLANE by Cranston and Rabern
+"""
+golomb = Graph("I?C]dPcww")
+golomb.name(new = "Golomb Graph")
+
+# Ciliate 4, 1
+c4_1 = Graph("G?_gqK")
+c4_1.name(new = "c4_1")
+
+# Ciliate 4, 2
+c4_2 = Graph("K?`@?_G?gB?b")
+c4_2.name(new = "c4_2")
+
+# Ciliate 6, 1
+c6_1 = Graph("K??C?SEO?acE")
+c6_1.name(new = "c6_1")
+
+"""
+Fig. 1, G1 p. 454 of
+Steinberg’s Conjecture is false by
+ Vincent Cohen-Addad, Michael Hebdige, Daniel Král,
+ Zhentao Li, Esteban Salgado
+"""
+steinberg_ce_g1 = Graph("N?CWGOOOH@OO_POdCHO")
+steinberg_ce_g1.name(new = "steinberg_ce_g1")
+
+"""
+4-pan from p. 1691 of
+Graphs with the Strong Havel–Hakimi Property by Michael D. Barrus and Grant Molnar
+"""
+four_pan = Graph("DBw")
+four_pan.name(new = "4-pan")
+
+"""
+kite from p. 1691 of
+Graphs with the Strong Havel–Hakimi Property by Michael D. Barrus and Grant Molnar
+NOTE: Called kite in the paper, but will be called kite_with_tail here because we already have a kite
+"""
+kite_with_tail = Graph("DJk")
+kite_with_tail.name(new = "kite with tail")
+
+"""
+Chartrand Fig 1.1
+
+    sage: chartrand_11.order()
+    8
+    sage: chartrand_11.size()
+    15
+"""
+chartrand_11 = Graph("G`RHx{")
+chartrand_11.name(new = "chartrand fig 1.1")
+
+"""
+Chartrand Fig 1.2
+
+    sage: chartrand_12.order()
+    8
+    sage: chartrand_12.size()
+    9
+"""
+chartrand_12 = Graph("G??|Qo")
+chartrand_12.name(new = "chartrand fig 1.2")
+
+"""
+Chartrand Fig 1.3
+
+    sage: chartrand_13.order()
+    8
+    sage: chartrand_13.size()
+    10
+"""
+chartrand_13 = Graph("G`o_g[")
+chartrand_13.name(new = "chartrand fig 1.3")
+
+"""
+Chartrand Fig 1.8 - G
+
+    sage: chartrand_18_g.order()
+    7
+    sage: chartrand_18_g.size()
+    8
+"""
+chartrand_18_g = Graph("Fo@Xo")
+chartrand_18_g.name(new = "chartrand fig 1.8 - G")
+
+"""
+Chartrand Fig 1.8 - F1
+
+    sage: chartrand_18_f1.order()
+    7
+    sage: chartrand_18_f1.size()
+    10
+"""
+chartrand_18_f1 = Graph("F@J]o")
+chartrand_18_f1.name(new = "chartrand fig 1.8 - F1")
+
+"""
+Chartrand Fig 1.8 - F2
+
+    sage: chartrand_18_f2.order()
+    7
+    sage: chartrand_18_f2.size()
+    10
+"""
+chartrand_18_f2 = Graph("F?NVo")
+chartrand_18_f2.name(new = "chartrand fig 1.8 - F2")
+
+#GRAPH LISTS
+
+#all with order 3 to 9, a graph is chroamtic_index_critical if it is class 2 removing any edge increases chromatic index
+
+#all with order 3 to 9, a graph is alpha_critical if removing any edge increases independence number
+#all alpha critical graphs of orders 2 to 9, 53 in total
+alpha_critical_graph_names = ['A_','Bw', 'C~', 'Dhc', 'D~{', 'E|OW', 'E~~w', 'FhCKG', 'F~[KG', 'FzEKW', 'Fn[kG', 'F~~~w', 'GbL|TS', 'G~?mvc', 'GbMmvG', 'Gb?kTG', 'GzD{Vg', 'Gb?kR_', 'GbqlZ_', 'GbilZ_', 'G~~~~{', 'GbDKPG', 'HzCGKFo', 'H~|wKF{', 'HnLk]My', 'HhcWKF_', 'HhKWKF_', 'HhCW[F_', 'HxCw}V`', 'HhcGKf_', 'HhKGKf_', 'Hh[gMEO', 'HhdGKE[', 'HhcWKE[', 'HhdGKFK', 'HhCGGE@', 'Hn[gGE@', 'Hn^zxU@', 'HlDKhEH', 'H~~~~~~', 'HnKmH]N', 'HnvzhEH', 'HhfJGE@', 'HhdJGM@', 'Hj~KHeF', 'HhdGHeB', 'HhXg[EO', 'HhGG]ES', 'H~Gg]f{', 'H~?g]vs', 'H~@w[Vs', 'Hn_k[^o']
+alpha_critical_easy = []
+for s in alpha_critical_graph_names:
+    g = Graph(s)
+    g.name(new="alpha_critical_"+ s)
+    alpha_critical_easy.append(g)
+
+#all order-7 chromatic_index_critical_graphs (and all are overfull)
+L = ['FhCKG', 'FzCKW', 'FzNKW', 'FlSkG', 'Fn]kG', 'FlLKG', 'FnlkG', 'F~|{G', 'FnlLG', 'F~|\\G', 'FnNLG', 'F~^LW', 'Fll\\G', 'FllNG', 'F~l^G', 'F~|^w', 'F~~^W', 'Fnl^W', 'FlNNG', 'F|\\Kg', 'F~^kg', 'FlKMG']
+chromatic_index_critical_7 = []
+for s in L:
+    g=Graph(s)
+    g.name(new="chromatic_index_critical_7_" + s)
+    chromatic_index_critical_7.append(g)
+
+#class 0 pebbling graphs
+import pickle, os, os.path
+try:
+    class0graphs_dict = pickle.load(open(os.environ['HOME'] + "/objects-invariants-properties/class0graphs_dictionary.pickle","r"))
+except:
+    class0graphs_dict = {}
+class0graphs = []
+for d in class0graphs_dict:
+    g = Graph(class0graphs_dict[d])
+    g.name(new = d)
+    class0graphs.append(g)
+class0small = [g for g in class0graphs if g.order() < 30]
+
+# HexahedralGraph is CE to (((is_planar)&(is_regular))&(is_bipartite))->(has_residue_equals_alpha)
+# WagnerGraph is a graph for which the Cvetkovic bound is the best upper bound present in the Willis Thesis
+# OctohedralGraph is a graph for which the minimum degree is the best upper bound present in the Willis thesis
+# BidiakisCube is a graph where none of the upper or lower bounds in the Willis thesis give the exact value for alpha
+
+# TetrahedralGraph and MoserSpindle in the alpha critical list as "C~" and "FzEKW" respectively
+
+sage_graphs = [graphs.BullGraph(), graphs.ButterflyGraph(), graphs.ClawGraph(),
+graphs.DiamondGraph(), graphs.HouseGraph(), graphs.HouseXGraph(), graphs.Balaban10Cage(),
+graphs.Balaban11Cage(), graphs.BidiakisCube(),
+graphs.BiggsSmithGraph(), graphs.BlanusaFirstSnarkGraph(), graphs.BlanusaSecondSnarkGraph(),
+graphs.BrinkmannGraph(), graphs.BrouwerHaemersGraph(), graphs.BuckyBall(), graphs.CameronGraph(),
+graphs.Cell120(), graphs.Cell600(), graphs.ChvatalGraph(), graphs.ClebschGraph(),
+graphs.CoxeterGraph(), graphs.DesarguesGraph(), graphs.DejterGraph(), graphs.DoubleStarSnark(),
+graphs.DurerGraph(), graphs.DyckGraph(), graphs.EllinghamHorton54Graph(),
+graphs.EllinghamHorton78Graph(), graphs.ErreraGraph(), graphs.F26AGraph(), graphs.FlowerSnark(),
+graphs.FolkmanGraph(), graphs.FosterGraph(), graphs.FranklinGraph(), graphs.FruchtGraph(),
+graphs.GoldnerHararyGraph(), graphs.GossetGraph(), graphs.GrayGraph(), graphs.GrotzschGraph(),
+graphs.HallJankoGraph(), graphs.HarborthGraph(), graphs.HarriesGraph(), graphs.HarriesWongGraph(),
+graphs.HeawoodGraph(), graphs.HerschelGraph(), graphs.HigmanSimsGraph(), graphs.HoffmanGraph(),
+graphs.HoffmanSingletonGraph(), graphs.HoltGraph(), graphs.HortonGraph(),
+graphs.IoninKharaghani765Graph(), graphs.JankoKharaghaniTonchevGraph(), graphs.KittellGraph(),
+graphs.KrackhardtKiteGraph(), graphs.Klein3RegularGraph(), graphs.Klein7RegularGraph(),
+graphs.LocalMcLaughlinGraph(), graphs.LjubljanaGraph(), graphs.M22Graph(),
+graphs.MarkstroemGraph(), graphs.McGeeGraph(), graphs.McLaughlinGraph(),
+graphs.MoebiusKantorGraph(), graphs.NauruGraph(), graphs.PappusGraph(),
+graphs.PoussinGraph(), graphs.PerkelGraph(), graphs.PetersenGraph(), graphs.RobertsonGraph(),
+graphs.ShrikhandeGraph(), graphs.SimsGewirtzGraph(),
+graphs.SousselierGraph(), graphs.SylvesterGraph(), graphs.SzekeresSnarkGraph(),
+graphs.ThomsenGraph(), graphs.TietzeGraph(), graphs.TruncatedIcosidodecahedralGraph(),
+graphs.TruncatedTetrahedralGraph(), graphs.Tutte12Cage(), graphs.TutteCoxeterGraph(),
+graphs.TutteGraph(), graphs.WagnerGraph(), graphs.WatkinsSnarkGraph(), graphs.WellsGraph(),
+graphs.WienerArayaGraph(), graphs.WorldMap(), graphs.MathonStronglyRegularGraph(0),
+graphs.MathonStronglyRegularGraph(1), graphs.MathonStronglyRegularGraph(2),
+graphs.JankoKharaghaniGraph(936), graphs.JankoKharaghaniGraph(1800),
+graphs.HexahedralGraph(), graphs.DodecahedralGraph(), graphs.OctahedralGraph(), graphs.IcosahedralGraph()]
+
 graph_objects = [paw, p4, dart, c6ee, c8chorded, c8chords, prismy, c24, c26, c6xc6, holton_mckay, sixfour, c4, non_ham_over, throwing, throwing2, throwing3, kratsch_lehel_muller, ryan3, k10, graphs.MycielskiGraph(5), c3mycielski, s13e, ryan2, s22e, ryan, inp, c4c4, regular_non_trans, bridge, p10k4, c100, starfish, c5k3, k5pendant, sylvester, fork, edge_critical_5, edge_critical_11_1, edge_critical_11_2, pete_minus, pepper_residue_graph, barrus_graph, p5, c6, ce4, ce5, k4e2split, flower_with_3_petals, flower_with_4_petals, paw_x_paw, ce7, triangle_star, ce8, ce9, ce10, p3, binary_octahedron, prism, ce12, ce13, ce14, gallai_tree, willis_page4, willis_page13_fig27, willis_page10_fig23, willis_page10_fig24, willis_page13_fig26, willis_page21, willis_page25_fig32, willis_page25_fig33, lemke, k5_3, willis_page29, p9, ce15, willis_page35_fig51, willis_page35_fig52, willis_page36_fig53, willis_page36_fig54, willis_page36_fig55, willis_page37_fig56, willis_page37_fig58, trig_antiprism_capped, willis_page39_fig510, willis_page40_fig512, willis_page41_fig514, willis_page41_fig515, k3_3_line_graph, ce16, ce17, elphick_wocjan_page8, elphick_wocjan_page9, p29, ce18, ce19, ce20, ce21, ce22, ce23, ce24, ce25, ce26, ce27, c102, p102, ce28, ce29, ce30, ce31, ce32, ce33, ce34, ce35, ce36, ce37, ce38, ce39, ce40, ce41, ce42, ce43, ce44, ce45, ce47, ce48, ce49, ce50, ce51, ce52, ce53, ce54, ce55, ce56, ce57, k37, c34, ce58, ce59, ce60, ce61, ce62, ce63, ce64, ce65, ce66, ce67, ce68, ce69, ce70, ce71, ce72, ce73, k1_9, ce74, ce75, ce76, ce77, ce78, ce79, ce80, ce81, ce82, ce83, ce84, ce85, ce86, ce87, ce88, ce89, ce91, c22, odd_wheel_8, odd_antihole_7, ce90, golomb, c4_1, c4_2, c6_1, steinberg_ce_g1, four_pan, kite_with_tail, ce92, chartrand_11, chartrand_12, chartrand_13, chartrand_18_g, chartrand_18_f1, chartrand_18_f2, double_fork, facet_inducing, p6] + alpha_critical_easy + sage_graphs
 
 alpha_critical_hard = [Graph('Hj\\x{F{')]
@@ -1618,10 +1617,6 @@
 #graphs where some computations are especially slow
 problem_graphs = [graphs.MeredithGraph(), graphs.SchlaefliGraph(), haemers, c3mycielski4, alon_seymour] + chromatic_index_critical_7 + class0small + alpha_critical_hard
 #meredith graph is 4-reg, class2, non-hamiltonian: http://en.wikipedia.org/wiki/Meredith_graph
-
-=======
-graph_objects = [paw, p4, dart, c6ee, c8chorded, c8chords, prismy, c24, c26, c6xc6, holton_mckay, sixfour, c4, non_ham_over, throwing, throwing2, throwing3, kratsch_lehel_muller, ryan3, k10, graphs.MycielskiGraph(5), c3mycielski, s13e, ryan2, s22e, ryan, inp, c4c4, regular_non_trans, bridge, p10k4, c100, starfish, c5k3, k5pendant, sylvester, fork, edge_critical_5, edge_critical_11_1, edge_critical_11_2, pete_minus, pepper_residue_graph, barrus_graph, p5, c6, ce4, ce5, k4e2split, flower_with_3_petals, flower_with_4_petals, paw_x_paw, ce7, triangle_star, ce8, ce9, ce10, p3, binary_octahedron, prism, ce12, ce13, ce14, gallai_tree, willis_page4, willis_page13_fig27, willis_page10_fig23, willis_page10_fig24, willis_page13_fig26, willis_page21, willis_page25_fig32, willis_page25_fig33, lemke, k5_3, willis_page29, p9, ce15, willis_page35_fig51, willis_page35_fig52, willis_page36_fig53, willis_page36_fig54, willis_page36_fig55, willis_page37_fig56, willis_page37_fig58, trig_antiprism_capped, willis_page39_fig510, willis_page40_fig512, willis_page41_fig514, willis_page41_fig515, k3_3_line_graph, ce16, ce17, elphick_wocjan_page8, elphick_wocjan_page9, p29, ce18, ce19, ce20, ce21, ce22, ce23, ce24, ce25, ce26, ce27, c102, p102, ce28, ce29, ce30, ce31, ce32, ce33, ce34, ce35, ce36, ce37, ce38, ce39, ce40, ce41, ce42, ce43, ce44, ce45, ce47, ce48, ce49, ce50, ce51, ce52, ce53, ce54, ce55, ce56, ce57, k37, c34, ce58, ce59, ce60, ce61, ce62, ce63, ce64, ce65, ce66, ce67, ce68, ce69, ce70, ce71, ce72, ce73, k1_9, ce74, ce75, ce76, ce77, ce78, ce79, ce80, ce81, ce82, ce83, ce84, ce85, ce86, ce87, ce88, ce89, ce91, c22, odd_wheel_8, odd_antihole_7, ce90, golomb, c4_1, c4_2, c6_1, steinberg_ce_g1, four_pan, kite_with_tail, ce92, chartrand_11, chartrand_12, chartrand_13, chartrand_18_g, chartrand_18_f1, chartrand_18_f2, double_fork, facet_inducing, p6]
->>>>>>> 9218ac8a
 
 #graph_objects: all graphs with no duplicates
 
